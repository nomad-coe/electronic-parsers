--- conflicted
+++ resolved
@@ -307,14 +307,8 @@
     assert sec_method[-1].gw.type == 'scGW'
     assert sec_method[-1].gw.analytical_continuation == 'pade'
     assert sec_method[-1].gw.n_states == 5
-<<<<<<< HEAD
     assert sec_method[-1].frequency_mesh.n_points == len(sec_method[-1].frequency_mesh.points)
     assert sec_method[-1].frequency_mesh.points[-1].to('hartree').magnitude == approx(3571.4288641158605 + 0j)
-=======
-    assert sec_method[-1].gw.q_mesh.grid is None
-    assert sec_method[-1].gw.frequency_mesh.n_points == len(sec_method[-1].gw.frequency_mesh.points)
-    assert sec_method[-1].gw.frequency_mesh.points[-1].to('hartree').magnitude == approx(3571.4288641158605 + 0j)
->>>>>>> d9e47c21
 
     # GW energies
     sec_scf = sec_run.calculation[-1].scf_iteration
