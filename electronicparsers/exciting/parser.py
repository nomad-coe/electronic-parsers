#
# Copyright The NOMAD Authors.
#
# This file is part of NOMAD.
# See https://nomad-lab.eu for further info.
#
# Licensed under the Apache License, Version 2.0 (the "License");
# you may not use this file except in compliance with the License.
# You may obtain a copy of the License at
#
#     http://www.apache.org/licenses/LICENSE-2.0
#
# Unless required by applicable law or agreed to in writing, software
# distributed under the License is distributed on an "AS IS" BASIS,
# WITHOUT WARRANTIES OR CONDITIONS OF ANY KIND, either express or implied.
# See the License for the specific language governing permissions and
# limitations under the License.
#
import numpy as np
import os
import re
import logging

from nomad.units import ureg
from nomad.parsing.file_parser import TextParser, Quantity, XMLParser, DataTextParser
from nomad.datamodel.metainfo.simulation.run import Run, Program
from nomad.datamodel.metainfo.simulation.method import (
    Method, DFT, Electronic, Smearing, XCFunctional, Functional, Scf, BasisSet, KMesh,
    FrequencyMesh, Screening, GW, Photon, BSE, CoreHole
)
from nomad.datamodel.metainfo.simulation.system import (
    System, Atoms
)
from nomad.datamodel.metainfo.simulation.calculation import (
    Calculation, Dos, DosValues, BandStructure, BandEnergies, Energy, EnergyEntry, Charges,
    Forces, ForcesEntry, ScfIteration, BandGap, Spectra
)
from nomad.datamodel.metainfo.workflow import Workflow, GeometryOptimization
from nomad.datamodel.metainfo.simulation.workflow import (
    SinglePoint as SinglePoint2, GeometryOptimization as GeometryOptimization2,
    GeometryOptimizationMethod
)
from .metainfo.exciting import (
    x_exciting_section_MT_charge_atom, x_exciting_section_MT_moment_atom,
    x_exciting_section_spin, x_exciting_section_fermi_surface,
    x_exciting_section_atoms_group, x_exciting_exciton_calculation,
    x_exciting_epsilon_calculation, x_exciting_sigma_calculation,
    x_exciting_loss_calculation, x_exciting_freqgrid_parameters,
    x_exciting_selfenergy_parameters, x_exciting_wgrid_parameters,
    x_exciting_mixbasis_parameters, x_exciting_barecoul_parameters,
    x_exciting_scrcoul_parameters
)
from ..utils import (
    get_files, BeyondDFTWorkflowsParser
)


re_float = r'[-+]?\d+\.\d*(?:[Ee][-+]\d+)?'


class GWInfoParser(TextParser):
    def __init__(self):
        super().__init__(None)

    def init_quantities(self):
        self._quantities = []

        def str_to_frequency(val_in):
            val = [v.split() for v in val_in.split('\n')]
            val = np.transpose(np.array([v for v in val if len(v) == 3], float))
            return dict(
                number=np.array(val[0], dtype=int), values=val[1],
                weights=val[2])

        # TODO Read also input parameters here if input_GW.xml does not exist

        self._quantities.append(
            Quantity(
                'frequency_data', r'frequency list:\s*\<\s*#\s*freqs\s*weight\s*>\s*([\d\.Ee\s\-]+)',
                str_operation=str_to_frequency, repeats=False)
        )

        self._quantities.append(
            Quantity(
                'fermi_energy', r'\-\s*G0W0.+\-\s*\-+\s*[\s\S]*?Fermi [Ee]nergy\s*[:=](\s*-?[\d\.]+)\s',
                unit=ureg.hartree, repeats=False)
        )

        self._quantities.append(
            Quantity(
                'direct_band_gap', r'\-\s*G0W0\s*\-\s*\-+\s*[\s\S]*?Direct BandGap\s*\((?P<__unit>\w+)\)\s*\:(\s*[\d\.]+)\s',
                repeats=False)
        )

        self._quantities.append(
            Quantity(
                'fundamental_band_gap', r'\-\s*G0W0\s*\-\s*\-+\s*[\s\S]*?Fundamental BandGap\s*\((?P<__unit>\w+)\)\s*\:(\s*[\d\.]+)\s',
                repeats=False)
        )

        self._quantities.append(
            Quantity(
                'optical_band_gap', r'\-\s*G0W0\s*\-\s*\-+\s*[\s\S]*?Optical BandGap\s*\((?P<__unit>\w+)\)\s*\:(\s*[\d\.]+)\s',
                repeats=False)
        )


class ExcitingEvalqpParser(TextParser):
    def __init__(self):
        super().__init__(None)

    def init_quantities(self):
        self._quantities = []

        def str_to_eigenvalue(val_in):
            val = val_in.strip().split('\n')
            kpts = np.array(val[0].split(), dtype=float)
            keys = val[1].split()
            eigs = np.transpose(np.array([v.split() for v in val[2:]], dtype=float))
            eigs = {keys[i]: eigs[i] for i in range(len(keys))}
            return [kpts, eigs]

        self._quantities.append(
            Quantity(
                'kpoints_eigenvalues', r'\s*k\-point \#\s*\d+:\s*([\d\s\.\-]+)([ \w\(\)]+\n)([\s\d\.\-Ee]+)',
                str_operation=str_to_eigenvalue, repeats=True))


class BandstructureDatParser(DataTextParser):
    def __init__(self, **kwargs):
        super().__init__(**kwargs)
        self._nspin = kwargs.get('nspin', None)
        self._energy_unit = kwargs.get('energy_unit', None)

    def init_parameters(self):
        # TODO make a parent clas for bandstructure dat and xml
        self._nspin = None
        self._nkpts_segment = None
        self._neigs_segment = None
        self._vertices = None
        self._distances = None
        self._band_energies = None
        self._band_k_points = None

    @property
    def band_energies(self):
        if self._band_energies is None:
            if self.data is None:
                return

            data = np.transpose(self.data)
            n_kpoints = int(max(data[1]))
            bands = data[6:]
            bands = np.reshape(bands, (
                self.number_of_spin_channels, self.number_of_band_segment_eigenvalues, n_kpoints))

            self._band_energies = []
            start = 0
            for nkpts_segment in self.number_of_k_points_per_segment:
                end = start + nkpts_segment
                band_energy = np.array([np.transpose(band)[start:end] for band in bands])
                if self._energy_unit:
                    band_energy = band_energy * self._energy_unit
                self._band_energies.append(band_energy)
                start = end

        return self._band_energies

    @property
    def band_k_points(self):
        if self._band_k_points is None:
            data = np.transpose(self.data)
            self._band_k_points = []
            start = 0
            for nkpts_segment in self.number_of_k_points_per_segment:
                end = start + nkpts_segment
                self._band_k_points.append(
                    np.transpose(data[2:5])[start:end])
                start = end

        return self._band_k_points

    @property
    def distances(self):
        if self._distances is None:
            data = np.transpose(self.data)
            self._distances = data[5][:int(max(data[1]))]

        return self._distances

    @property
    def number_of_spin_channels(self):
        if self._nspin is None:
            self._nspin = np.shape(np.transpose(self.data))[0] - 6
        return self._nspin

    @property
    def number_of_k_points_per_segment(self):
        if self._nkpts_segment is None:
            self._nkpts_segment = []
            count = 1
            for i in range(1, len(self.distances)):
                if self.distances[i] == self.distances[i - 1]:
                    self._nkpts_segment.append(count)
                    count = 1
                else:
                    count += 1
            self._nkpts_segment.append(count)

        return self._nkpts_segment

    @property
    def number_of_band_segment_eigenvalues(self):
        if self._neigs_segment is None:
            data = np.transpose(self.data)
            self._neigs_segment = int(max(data[0]))
        return self._neigs_segment


class BandOutParser(DataTextParser):
    def __init__(self, **kwargs):
        super().__init__(**kwargs)
        self._nspin = kwargs.get('nspin', None)
        self._energy_unit = kwargs.get('energy_unit', None)

    def init_parameters(self):
        self._nspin = None
        self._distances = None
        self._band_energies = None
        self._neigs_segment = None
        self._nkpts_segment = None

    @property
    def band_energies(self):
        if self._band_energies is None:
            data = np.transpose(self.data)
            n_kpoints = np.where(data[0] == data[0][0])[0][1]
            bands = data[1:]
            bands = np.reshape(bands, (
                self.number_of_spin_channels, self.number_of_band_segment_eigenvalues, n_kpoints))

            self._band_energies = []
            start = 0
            for nkpts_segment in self.number_of_k_points_per_segment:
                end = start + nkpts_segment
                band_energy = np.array([np.transpose(band)[start:end] for band in bands])
                if self._energy_unit:
                    band_energy = band_energy * self._energy_unit
                self._band_energies.append(band_energy)
                start = end

        return self._band_energies

    @property
    def distances(self):
        if self._distances is None:
            dist = np.transpose(self.data)[0]
            n_k_points = np.where(dist == dist[0])[0][1]
            self._distances = dist[:n_k_points]

        return self._distances

    @property
    def number_of_spin_channels(self):
        if self._nspin is None:
            self._nspin = np.shape(np.transpose(self.data)[1:])[0]
        return self._nspin

    @property
    def number_of_k_points_per_segment(self):
        if self._nkpts_segment is None:
            self._nkpts_segment = []
            count = 1
            for i in range(1, len(self.distances)):
                if self.distances[i] == self.distances[i - 1]:
                    self._nkpts_segment.append(count)
                    count = 1
                else:
                    count += 1
            self._nkpts_segment.append(count)

        return self._nkpts_segment

    @property
    def number_of_band_segment_eigenvalues(self):
        if self._neigs_segment is None:
            data = np.transpose(self.data)[0]
            self._neigs_segment = len(np.where(data == data[0])[0])
        return self._neigs_segment


class BandstructureXMLParser(XMLParser):
    def __init__(self, **kwargs):
        # TODO make a parent class for dos and bandstructure
        super().__init__(None)
        self._distance_key = 'distance'
        self._coord_key = 'coord'
        self._energy_key = 'eval'
        self._vertex_key = 'vertex'
        self._band_key = 'band'
        self._atom_key = 'atom'
        self._nspin = kwargs.get('nspin', None)
        self._energy_unit = kwargs.get('energy_unit', None)

    def init_parameters(self):
        self._nspin = None
        self._nkpts_segment = None
        self._neigs_segment = None
        self._bands = None
        self._vertices = None
        self._distances = None
        self._species = None

    @property
    def distances(self):
        if self._distances is None:
            if not self.bands:
                return

            self._distances = [
                point.attrib.get(self._distance_key) for point in self.bands[0][0]]
            self._distances = np.array(self._distances, dtype=float)

        return self._distances

    @property
    def bands(self):
        if self._bands is None:
            bands = self.root.findall('./%s' % self._band_key)
            self._bands = []
            if bands:
                self._bands.append(bands)
            # add atom-resolved
            bands_atom = self.root.findall('./*/%s' % self._atom_key)
            for band in bands_atom:
                self._bands.append(band.findall('./%s' % self._band_key))
        return self._bands

    @property
    def vertices(self):
        if self._vertices is None:
            self._vertices = self.root.findall('./%s' % self._vertex_key)
        return self._vertices

    @property
    def number_of_spin_channels(self):
        if self._nspin is None:
            self._nspin = 1
        return self._nspin

    @property
    def number_of_k_points_per_segment(self):
        if self._nkpts_segment is None:
            self._nkpts_segment = []
            count = 1
            for i in range(1, len(self.distances)):
                if self.distances[i] == self.distances[i - 1]:
                    self._nkpts_segment .append(count)
                    count = 1
                else:
                    count += 1
            self._nkpts_segment.append(count)

        return self._nkpts_segment

    @property
    def number_of_band_segment_eigenvalues(self):
        if self._neigs_segment is None:
            self._neigs_segment = len(self.bands[0]) // self.number_of_spin_channels
        return self._neigs_segment

    def parse(self, key):
        if self._results is None:
            self._results = dict()

        if not self.bands:
            return

        if key == 'band_energies':
            # TODO I am not certain about the format for the spin polarized case
            # I cannot find an example bandstructure file
            # atom-resolved bandstructure are added as separate section_k_band
            res = []
            for n in range(len(self.bands)):
                res_n = []
                start = 0
                band_energies = np.zeros((
                    self.number_of_spin_channels, self.number_of_band_segment_eigenvalues,
                    len(self.distances)), dtype=float)

                for i in range(len(self.bands[n])):
                    band_energies[i % self.number_of_spin_channels][i] = np.array(
                        [e.attrib.get(self._energy_key) for e in self.bands[n][i]])

                for nkpts_segment in self.number_of_k_points_per_segment:
                    end = start + nkpts_segment
                    band_energy = np.array([
                        np.transpose(energy)[start:end] for energy in band_energies])
                    if self._energy_unit is not None:
                        band_energy = band_energy * self._energy_unit
                    res_n.append(band_energy)
                    start = end
                res.append(res_n)

        elif key == 'band_k_points':
            res = []
            for i in range(len(self.number_of_k_points_per_segment)):
                start = np.array(
                    self.vertices[i].attrib.get(self._coord_key).split(), dtype=float)
                end = np.array(
                    self.vertices[i + 1].attrib.get(self._coord_key).split(), dtype=float)

                res.append(np.linspace(start, end, self.number_of_k_points_per_segment[i]))

        elif key == 'band_segm_labels':
            res = []
            for i in range(len(self.vertices) - 1):
                start = self.vertices[i].attrib.get('label')
                end = self.vertices[i + 1].attrib.get('label')
                res.append([
                    '\u0393' if start.lower() == 'gamma' else start,
                    '\u0393' if end.lower() == 'gamma' else end])

        elif key == 'band_segm_start_end':
            res = []
            for i in range(len(self.number_of_k_points_per_segment)):
                start = self.vertices[i].attrib.get(self._coord_key).split()
                end = self.vertices[i + 1].attrib.get(self._coord_key).split()
                res.append([start, end])

        else:
            res = None

        self._results[key] = res


class DOSXMLParser(XMLParser):
    def __init__(self, **kwargs):
        super().__init__(None)
        self._nspin_key = 'nspin'
        self._totaldos_key = 'totaldos'
        self._partialdos_key = 'partialdos'
        self._diagram_key = 'diagram'
        self._l_key = 'l'
        self._m_key = 'm'
        self._energy_key = 'e'
        self._dos_key = 'dos'
        self._unit_key = 'unit'
        self._energy_unit = kwargs.get('energy_unit', None)
        self._units_mapping = dict(hartree=ureg.hartree)

    def init_parameters(self):
        self._ndos = None
        self._natoms = None
        self._nspin = None
        self._nlm = None
        self._energies = None
        self._total_dos = None
        self._partial_dos = None

    @property
    def energy_unit(self):
        if self._energy_unit is None:
            axis = self.root.find('./axis')
            if axis is None:
                return

            self._energy_unit = self._units_mapping.get(axis.attrib.get(self._unit_key).lower(), 1)

        return self._energy_unit

    @property
    def number_of_spin_channels(self):
        if self._nspin is None:
            if not self.total_dos:
                return
            self._nspin = len(self.total_dos)

        return self._nspin

    @property
    def number_of_atoms(self):
        if self._natoms is None:
            partial_dos = self.root.findall('./%s' % self._partialdos_key)
            self._natoms = len(partial_dos)

        return self._natoms

    @property
    def number_of_dos(self):
        if self._ndos is None:
            total_dos = self.root.find('./%s/%s' % (self._totaldos_key, self._diagram_key))
            self._ndos = len(total_dos)

        return self._ndos

    @property
    def number_of_lm(self):
        if self._nlm is None:
            if self.partial_dos is None:
                return

            self._nlm = 0
            l_list = set([int(e.attrib.get(self._l_key)) for e in self.partial_dos])
            for li in l_list:
                self._nlm += 2 * li + 1

        return self._nlm

    @property
    def total_dos(self):
        if self._total_dos is None:
            self._total_dos = self.root.findall('./%s/%s' % (self._totaldos_key, self._diagram_key))
        return self._total_dos

    @property
    def partial_dos(self):
        if self._partial_dos is None:
            self._partial_dos = self.root.findall('./%s/%s' % (self._partialdos_key, self._diagram_key))
        return self._partial_dos

    @property
    def energies(self):
        if self._energies is None:
            if self.total_dos is None:
                return

            self._energies = np.array(
                [float(point.attrib.get(self._energy_key)) for point in self.total_dos[0]])

            if self.energy_unit is not None:
                self._energies = self._energies * self.energy_unit

        return self._energies

    def _get_dos(self, diagram):
        dos = np.array(
            [point.attrib.get(self._dos_key) for point in diagram], dtype=float)

        return dos

    def parse(self, key):
        if self._results is None:
            self._results = dict()

        if 'total' in key:
            if not self.total_dos:
                return

            res = np.zeros((self.number_of_spin_channels, self.number_of_dos))

            for i in range(len(self.total_dos)):
                spin = self.total_dos[i].attrib.get(self._nspin_key, i)
                res[i] = self._get_dos(self._total_dos[i])

            if self.energy_unit is not None:
                res = res * (1 / self.energy_unit)

        elif 'partial' in key:
            if not self.partial_dos:
                return

            res = np.zeros((
                self.number_of_lm, self.number_of_spin_channels, self.number_of_atoms, self.number_of_dos))

            for i in range(len(self.partial_dos)):
                spin = self.partial_dos[i].attrib.get(self._nspin_key, None)
                if spin is None:
                    spin = (i % (self.number_of_spin_channels * self.number_of_lm)) // self.number_of_lm
                else:
                    spin = int(spin) - 1

                val_l = self.partial_dos[i].attrib.get(self._l_key, None)
                val_m = self.partial_dos[i].attrib.get(self._m_key, None)
                if val_l is None or val_m is None:
                    lm = i % self.number_of_lm
                else:
                    lm = int(val_l) ** 2 + int(val_m) + int(val_l)

                atom = i // (self.number_of_lm * self.number_of_spin_channels)

                res[lm][spin][atom] = self._get_dos(self.partial_dos[i])

            if self.energy_unit is not None:
                res = res * (1 / self.energy_unit)

        elif key == 'energies':
            return self.energies

        else:
            res = None

        self._results[key] = res


class ExcitingFermiSurfaceBxsfParser(TextParser):
    def __init__(self):
        super().__init__(None)

    def init_quantities(self):
        self._quantities = []

        self._quantities.append(
            Quantity(
                'fermi_energy', r'Fermi Energy:\s*([\d\.]+)\s*', unit=ureg.hartree, repeats=False))

        def str_to_band_parameters(val_in):
            val = val_in.strip().split('\n')

            nbands = int(val[0])
            mesh = np.array(val[1].split(), dtype=int)
            origin = np.array(val[2].split(), dtype=float)
            vector = np.array([v.split() for v in val[3:6]], dtype=float)

            return [nbands, mesh, origin, vector]

        self._quantities.append(
            Quantity(
                'band_parameters', r'BANDGRID_3D_BANDS\s*([\d\.\-Ee\s]+)',
                str_operation=str_to_band_parameters, repeats=False))

        self._quantities.append(
            Quantity(
                'fermi_surface', r'BAND:\s*\d+\s*([\d\-\+\.Ee\s]+)\n *E*', unit=ureg.hartree,
                repeats=True))


class ExcitingEigenvalueParser(TextParser):
    def __init__(self):
        super().__init__(None)

    def init_quantities(self):
        self._quantities = []
        self._quantities.append(
            Quantity(
                'k_points', r'\s*\d+\s*([\d\.Ee\- ]+):\s*k\-point', repeats=True))

        def str_to_eigenvalues(val_in):
            val = val_in[:val_in.rfind('\n \n')].strip()
            val = np.array([v.split() for v in val.split('\n')], dtype=float)
            val = np.transpose(val)
            occs = val[-1]
            eigs = val[-2]

            nspin = 2 if occs[0] == 1. else 1
            data = dict()
            data['occupancies'] = np.reshape(occs, (nspin, len(occs) // nspin))
            data['eigenvalues'] = np.reshape(eigs, (nspin, len(eigs) // nspin))
            return data

        self._quantities.append(
            Quantity(
                'eigenvalues_occupancies', r'\(state\, eigenvalue and occupancy below\)\s*([\d\.Ee\-\s]+?(?:\n *\n))',
                str_operation=str_to_eigenvalues, repeats=True))


class ExcitingGWOutParser(TextParser):
    def __init__(self, mainfile, logger):
        super().__init__(mainfile, logger=logger)

    def init_quantities(self):
        self._quantities = []


class ExcitingInfoParser(TextParser):
    def __init__(self):
        super().__init__(None)

    def init_quantities(self):
        re_symbol = re.compile(r'([A-Z][a-z]?)')

        def str_to_array(val_in):
            val = [v.split(':')[-1].split() for v in val_in.strip().split('\n')]
            val = val[0] if len(val) == 1 else val
            return np.array(val, dtype=float)

        def str_to_atom_properties_dict(val_in):
            unit = None
            if 'charge' in val_in:
                unit = ureg.elementary_charge
            elif 'moment' in val_in:
                unit = ureg.elementary_charge * ureg.bohr

            val = val_in.strip().split('\n')

            properties = dict()
            atom_resolved = []
            species = None
            for v in val:
                v = v.strip().split(':')
                if len(v) < 2:
                    continue

                elif v[0].startswith('species'):
                    species = re.search(re_symbol, v[-1]).group(1)

                elif v[0].startswith('atom'):
                    v[0] = v[0].split()
                    v[1] = [float(vi) for vi in v[1].split()]
                    v[1] = v[1][0] if len(v[1]) == 1 else v[1]
                    if species is None:
                        species = v[0][2]
                    atom_resolved.append(((species, v[1] * unit)))

                else:
                    vi = [float(vii) for vii in v[1].split()]
                    vi = vi[0] if len(vi) == 1 else vi
                    properties[v[0].strip()] = vi * unit

            properties['atom_resolved'] = atom_resolved
            return properties

        def str_to_quantity_tolerances(val_in):
            return val_in.strip().replace('(', '').replace(')', '').split()

        def str_to_energy_dict(val_in):
            val = val_in.strip().split('\n')
            energies = dict()
            for v in val:
                v = v.split(':')
                if len(v) < 2:
                    continue
                energies[v[0].strip()] = float(v[1]) * ureg.hartree
            return energies

        self._quantities = [Quantity(
            'program_version', r'\s*EXCITING\s*([\w\-\(\)\. ]+)\s*started', repeats=False,
            dtype=str, flatten=False)]

        initialization_quantities = [
            Quantity(
                'lattice_vectors',
                r'Lattice vectors\s*[\(cartesian\)]*\s*:\s*([\-0-9\.\s]+)\n',
                str_operation=str_to_array, unit=ureg.bohr, repeats=False, convert=False),
            Quantity(
                'lattice_vectors_reciprocal',
                r'Reciprocal lattice vectors\s*[\(cartesian\)]*\s*:\s*([\-0-9\.\s]+)\n',
                str_operation=str_to_array, unit=1 / ureg.bohr, repeats=False, convert=False)
        ]

        self._system_keys_mapping = {
            'x_exciting_unit_cell_volume': ('Unit cell volume', ureg.bohr ** 3),
            'x_exciting_brillouin_zone_volume': ('Brillouin zone volume', 1 / ureg.bohr ** 3),
            'x_exciting_number_of_atoms': ('Total number of atoms per unit cell', None),
            'x_exciting_spin_treatment': ('Spin treatment', None),
            'x_exciting_number_of_bravais_lattice_symmetries': ('Number of Bravais lattice symmetries', None),
            'x_exciting_number_of_crystal_symmetries': ('Number of crystal symmetries', None),
            'kpoint_grid': (r'k\-point grid', None),
            'kpoint_offset': (r'k\-point offset', None),
            'x_exciting_number_kpoints': (r'Total number of k\-points', None),
            'x_exciting_rgkmax': (r'R\^MT\_min \* \|G\+k\|\_max \(rgkmax\)', None),
            'x_exciting_species_rtmin': (r'Species with R\^MT\_min', None),
            'x_exciting_gkmax': (r'Maximum \|G\+k\| for APW functions', 1 / ureg.bohr),
            'x_exciting_gmaxvr': (r'Maximum \|G\| for potential and density', 1 / ureg.bohr),
            'x_exciting_gvector_size': (r'G\-vector grid sizes', None),
            'x_exciting_gvector_total': (r'Total number of G\-vectors', None),
            'x_exciting_lmaxapw': (r'   APW functions', None),
            'x_exciting_nuclear_charge': ('Total nuclear charge', ureg.elementary_charge),
            'x_exciting_electronic_charge': ('Total electronic charge', ureg.elementary_charge),
            'x_exciting_core_charge_initial': ('Total core charge', ureg.elementary_charge),
            'x_exciting_valence_charge_initial': ('Total valence charge', ureg.elementary_charge),
            'x_exciting_wigner_radius': (r'Effective Wigner radius, r\_s', ureg.bohr),
            'x_exciting_empty_states': ('Number of empty states', None),
            'x_exciting_valence_states': ('Total number of valence states', None),
            'x_exciting_hamiltonian_size': ('Maximum Hamiltonian size', None),
            'x_exciting_pw': (r'Maximum number of plane\-waves', None),
            'x_exciting_lo': (r'Total number of local\-orbitals', None)}

        self._method_keys_mapping = {
            'smearing_kind': ('Smearing scheme', None),
            'smearing_width': ('Smearing width', None)}

        for name, key_unit in self._system_keys_mapping.items():
            initialization_quantities.append(
                Quantity(
                    name, r'%s\s*:\s*([\s\S]*?)\n' % key_unit[0], unit=key_unit[1], repeats=False)
            )

        for name, key_unit in self._method_keys_mapping.items():
            initialization_quantities.append(
                Quantity(
                    name, r'%s\s*:\s*([\s\S]*?)\n' % key_unit[0], unit=key_unit[1], repeats=False)
            )

        initialization_quantities.append(Quantity(
            'species',
            rf'(Species : *\d+ *\(\w+\)[\s\S]+?{re_float} *{re_float} *{re_float}\n\s*\n)',
            repeats=True, sub_parser=TextParser(quantities=[
                Quantity('number', r'Species : *(\d+)', dtype=np.int32),
                Quantity('symbol', r'\((\w+)\)'),
                Quantity('file', r'parameters loaded from *: *(.+)'),
                Quantity('name', r'name *: *(.+)'),
                Quantity('nuclear_charge', rf'nuclear charge *: *({re_float})', dtype=np.float64, unit=ureg.elementary_charge),
                Quantity('electronic_charge', rf'electronic charge *: *({re_float})', dtype=np.float64, unit=ureg.elementary_charge),
                Quantity('atomic_mass', rf'atomic mass *: *({re_float})', dtype=np.float64, unit=ureg.electron_mass),
                Quantity('muffin_tin_radius', rf'muffin-tin radius *: *({re_float})', dtype=np.float64, unit=ureg.bohr),
                Quantity('radial_points', rf'radial points in muffin-tin *: *({re_float})', dtype=np.int32),
                Quantity('positions_format', r'atomic positions \((.+?)\)', flatten=False),
                Quantity(
                    'positions',
                    rf'\d+ : *({re_float}) *({re_float}) *({re_float})',
                    repeats=True, dtype=np.dtype(np.float64))])))

        initialization_quantities.append(Quantity(
            'potential_mixing', r'Using ([\w ]+) potential mixing', repeats=False, flatten=False)
        )

        initialization_quantities.append(Quantity(
            'xc_functional', r'(Exchange-correlation type[\s\S]+?\n *\n)',
            sub_parser=TextParser(quantities=[
                Quantity('type', r'Exchange-correlation type +: +(\S+)'),
                Quantity(
                    'name_reference',
                    r'\n *(.+?,.+)',
                    str_operation=lambda x: [v.strip() for v in x.split(':')]),
                Quantity(
                    'parameters',
                    r'\n *(.+?:.+)', repeats=True,
                    str_operation=lambda x: [v.strip() for v in x.split(':')])]))
        )

        self._quantities.append(Quantity(
            'initialization',
            r'(?:All units are atomic|Starting initialization)([\s\S]+?)(?:Using|Ending initialization)', repeats=False,
            sub_parser=TextParser(quantities=initialization_quantities))
        )

        scf_quantities = [
            Quantity(
                'energy_total', r'[Tt]*otal energy\s*:\s*([\-\d\.Ee]+)', repeats=False,
                dtype=float, unit=ureg.hartree),
            Quantity(
                'energy_contributions', r'(?:Energies|_)([\+\-\s\w\.\:]+?)\n *(?:DOS|Density)',
                str_operation=str_to_energy_dict, repeats=False, convert=False),
            Quantity(
                'x_exciting_dos_fermi',
                r'DOS at Fermi energy \(states\/Ha\/cell\)\s*:\s*([\-\d\.Ee]+)',
                repeats=False, dtype=float, unit=1 / ureg.hartree),
            Quantity(
                'charge_contributions',
                r'(?:Charges|Electron charges\s*\:*\s*)([\-\s\w\.\:\(\)]+?)\n *[A-Z\+]',
                str_operation=str_to_atom_properties_dict, repeats=False, convert=False),
            Quantity(
                'moment_contributions',
                r'(?:Moments\s*\:*\s*)([\-\s\w\.\:\(\)]+?)\n *[A-Z\+]',
                str_operation=str_to_atom_properties_dict, repeats=False, convert=False)]

        self._miscellaneous_keys_mapping = {
            'x_exciting_gap': (r'Estimated fundamental gap', ureg.hartree),
            'time': (r'Wall time \(seconds\)', ureg.s)}

        for name, key_unit in self._miscellaneous_keys_mapping.items():
            scf_quantities.append(Quantity(
                name, r'%s\s*\:*\s*([\-\d\.Ee]+)' % key_unit[0], repeats=False,
                unit=key_unit[1]))

        self._convergence_keys_mapping = {
            'x_exciting_effective_potential_convergence': (
                r'RMS change in effective potential \(target\)', ureg.hartree),
            'x_exciting_energy_convergence': (
                r'Absolute change in total energy\s*\(target\)', ureg.hartree),
            'x_exciting_charge_convergence': (
                r'Charge distance\s*\(target\)', ureg.elementary_charge),
            'x_exciting_IBS_force_convergence': (
                r'Abs\. change in max\-nonIBS\-force\s*\(target\)', ureg.hartree / ureg.bohr)}

        for name, key_unit in self._convergence_keys_mapping.items():
            scf_quantities.append(Quantity(
                name, r'%s\s*\:*\s*([\(\)\d\.\-\+Ee ]+)' % key_unit[0],
                str_operation=str_to_quantity_tolerances, unit=key_unit[1], repeats=False))

        module_quantities = [
            Quantity(
                'scf_iteration', r'(?:I| i)teration number :([\s\S]+?)(?:\n *\n\+{10}|\+\-{10})',
                sub_parser=TextParser(quantities=scf_quantities), repeats=True),
            Quantity(
                'final',
                r'(?:Convergence targets achieved\. Performing final SCF iteration|Reached self-consistent loops maximum)([\s\S]+?)(\n *\n\+{10})',
                sub_parser=TextParser(quantities=scf_quantities), repeats=False),
            Quantity(
                'atomic_positions',
                r'(Atomic positions\s*\([\s\S]+?)\n\n',
                sub_parser=TextParser(quantities=[
                    Quantity(
                        'positions_format', r'Atomic positions\s*\(([a-z]+)\)'),
                    Quantity(
                        'symbols', r'atom\s*\d+\s*(\w+)', repeats=True, dtype=str),
                    Quantity(
                        'positions', r'\s*:\s*([\d\.\-]+\s*[\d\.\-]+\s*[\d\.\-]+)',
                        repeats=True, dtype=float)])),
            Quantity(
                'forces', r'Total atomic forces including IBS \(\w+\)\s*\:(\s*atom[\-\s\w\.\:]*?)\n *Atomic',
                repeats=False, str_operation=str_to_array, dtype=float, unit=ureg.hartree / ureg.bohr)
        ]

        self._quantities.append(Quantity(
            'groundstate',
            r'(?:Self\-consistent loop started|Groundstate module started)([\s\S]+?)Groundstate module stopped',
            sub_parser=TextParser(quantities=module_quantities), repeats=False))

        optimization_quantities = [
            Quantity(
                'atomic_positions',
                r'(Atomic positions at this step\s*\([\s\S]+?)\n\n',
                sub_parser=TextParser(quantities=[
                    Quantity(
                        'positions_format', r'Atomic positions at this step\s*\(([a-z]+)\)'),
                    Quantity(
                        'symbols', r'atom\s*\d+\s*(\w+)', repeats=True, dtype=str),
                    Quantity(
                        'positions', r'\s*:\s*([\d\.\-]+\s*[\d\.\-]+\s*[\d\.\-]+)',
                        repeats=True, dtype=float)])),
            Quantity(
                'forces',
                r'Total atomic forces including IBS \(\w+\)\s*\:(\s*atom[\-\s\w\.\:]*?)\n *Time',
                repeats=False, str_operation=str_to_array, convert=False, unit=ureg.hartree / ureg.bohr),
            Quantity(
                'step', r'Optimization step\s*(\d+)', repeats=False, dtype=int),
            Quantity(
                'method', r'method\s*=\s*(\w+)', repeats=False, dtype=str),
            Quantity(
                'n_scf_iterations',
                r'Number of (?:total)* scf iterations\s*\:\s*(\d+)', repeats=False, dtype=int),
            Quantity(
                'force_convergence',
                r'Maximum force magnitude\s*\(target\)\s*\:(\s*[\(\)\d\.\-\+Ee ]+)',
                str_operation=str_to_quantity_tolerances, unit=ureg.hartree / ureg.bohr, repeats=False,
                dtype=float),
            Quantity(
                'energy_total', r'Total energy at this optimization step\s*\:\s*([\-\d\.Ee]+)',
                unit=ureg.hartree, repeats=False, dtype=float),
            Quantity(
                'time', r'Time spent in this optimization step\s*\:\s*([\-\d\.Ee]+)\s*seconds',
                unit=ureg.s, repeats=False, dtype=float)
        ]

        self._quantities.append(Quantity(
            'structure_optimization',
            r'Structure\-optimization module started([\s\S]+?)Structure\-optimization module stopped',
            sub_parser=TextParser(quantities=[
                Quantity(
                    'optimization_step',
                    r'(Optimization step\s*\d+[\s\S]+?(?:\n *\n\-{10}|Time spent in this optimization step\s*:\s*[\d\.]+ seconds))',
                    sub_parser=TextParser(quantities=optimization_quantities),
                    repeats=True),
                Quantity(
                    'final',
                    r'Force convergence target achieved([\s\S]+?Opt)',
                    sub_parser=TextParser(quantities=scf_quantities),
                    repeats=False),
                Quantity(
                    'atomic_positions',
                    r'(imized atomic positions\s*\([\s\S]+?)\n\n',
                    sub_parser=TextParser(quantities=[
                        Quantity(
                            'positions_format', r'imized atomic positions\s*\(([a-z]+)\)'),
                        Quantity(
                            'symbols', r'atom\s*\d+\s*(\w+)', repeats=True, dtype=str),
                        Quantity(
                            'positions', r'\s*:\s*([\d\.\-]+\s*[\d\.\-]+\s*[\d\.\-]+)',
                            repeats=True, dtype=float)])),
                Quantity(
                    'forces',
                    r'Total atomic forces including IBS \(\w+\)\s*\:(\s*atom[\-\s\w\.\:]*?)\n *Atomic',
                    repeats=False, str_operation=str_to_array, dtype=float, unit=ureg.hartree / ureg.bohr),
            ]), repeats=False))

        self._quantities.append(Quantity(
            'hybrids',
            r'Hybrids module started([\s\S]+?)Hybrids module stopped',
            sub_parser=TextParser(quantities=module_quantities)
        ))

    def get_atom_labels(self, section):
        labels = section.get('symbols')

        if labels is None:
            # we get it by concatenating species symbols
            species = self.get('initialization', {}).get('species', [])
            labels = []
            for specie in species:
                labels += [specie.get('symbol')] * len(specie.get('positions'))
        return labels

    def get_positions_format(self, section):
        positions_format = section.get('positions_format')

        if positions_format is None:
            species = self.get_initialization_parameter('species', [])
            for specie in species:
                positions_format = specie.get('positions_format', None)
                if positions_format is not None:
                    break

        return positions_format

    def get_atom_positions(self, section={}, positions=None, positions_format=None):
        positions = positions if positions is not None else section.get('positions')

        if positions is None:
            species = self.get_initialization_parameter('species', [])
            if species:
                positions = np.vstack([s.get('positions') for s in species])

        if positions is None:
            return

        positions = np.array(positions)
        positions_format = positions_format if positions_format is not None else self.get_positions_format(section)

        if positions_format == 'lattice':
            cell = self.get_initialization_parameter('lattice_vectors')
            if cell is None:
                return
            positions = np.dot(positions, cell.magnitude)

        return positions * ureg.bohr

    def get_scf_threshold(self, name):
        reference = self.get('groundstate', self.get('hybrids', {}))
        return reference.get('scf_iteration', [{}])[-1].get(
            name, [None, None])[-1]

    def get_scf_quantity(self, name):
        n_scf = len(self.get('energy_total_scf_iteration', []))
        quantity = self.get('%s_scf_iteration' % name)
        if quantity is None:
            return

        # this is really problematic if some scf steps dont have the quantity
        # the only thing that we can do is to assume that the first steps are the
        # ones with the missing quantity
        if len(quantity) < n_scf:
            quantity = [None] * (n_scf - len(quantity)) + quantity

        return quantity

    def get_xc_functional_name(self):
        # TODO expand list to include other xcf
        xc_functional_map = {
            2: ['LDA_C_PZ', 'LDA_X_PZ'],
            3: ['LDA_C_PW', 'LDA_X_PZ'],
            4: ['LDA_C_XALPHA'],
            5: ['LDA_C_VBH'],
            20: ['GGA_C_PBE', 'GGA_X_PBE'],
            21: ['GGA_C_PBE', 'GGA_X_PBE_R'],
            22: ['GGA_C_PBE_SOL', 'GGA_X_PBE_SOL'],
            26: ['GGA_C_PBE', 'GGA_X_WC'],
            30: ['GGA_C_AM05', 'GGA_C_AM05'],
            300: ['GGA_C_BGCP', 'GGA_X_PBE'],
            406: ['HYB_GGA_XC_PBEH'],
            408: ['HYB_GGA_XC_HSE03']}

        xc_functional = self.get('initialization', {}).get('xc_functional', None)
        if xc_functional is None:
            return []

        name = xc_functional_map.get(xc_functional.type, [])

        return name

    @property
    def n_optimization_steps(self):
        return len(self.get('structure_optimization', {}).get('optimization_step', []))

    def get_number_of_spin_channels(self):
        spin_treatment = self.get('initialization', {}).get(
            'x_exciting_spin_treatment', 'spin-unpolarised')
        n_spin = 1 if spin_treatment.lower() == 'spin-unpolarised' else 2
        return n_spin

    def get_unit_cell_volume(self):
        return self.get('initialization', {}).get('x_exciting_unit_cell_volume', 1.0 * ureg.bohr ** 3)

    def get_initialization_parameter(self, key, default=None):
        return self.get('initialization', {}).get(key, default)


class ExcitingParser(BeyondDFTWorkflowsParser):
    def __init__(self):
        self.info_parser = ExcitingInfoParser()
        self.dos_parser = DOSXMLParser(energy_unit=ureg.hartree)
        self.bandstructure_parser = BandstructureXMLParser(energy_unit=ureg.hartree)
        self.eigval_parser = ExcitingEigenvalueParser()
        self.fermisurf_parser = ExcitingFermiSurfaceBxsfParser()
        self.evalqp_parser = ExcitingEvalqpParser()
        self.dos_out_parser = DataTextParser()
        self.bandstructure_dat_parser = BandstructureDatParser(energy_unit=ureg.hartree)
        self.band_out_parser = BandOutParser(energy_unit=ureg.hartree)
        self.info_gw_parser = GWInfoParser()
        self.input_xml_parser = XMLParser()
        self.data_xs_parser = DataTextParser()
        self.data_clathrate_parser = DataTextParser(dtype=str)
        self._child_archives = {}

        # different names for different versions of exciting
        self._energy_keys_mapping = {
            'energy_total': ['Total energy', 'total energy'],
            'x_exciting_fermi_energy': ['Fermi energy', 'Fermi'],
            'energy_kinetic_electronic': ['Kinetic energy', 'electronic kinetic'],
            'energy_coulomb': ['Coulomb energy', 'Coulomb'],
            'x_exciting_coulomb_energy': ['Coulomb energy', 'Coulomb'],
            'energy_exchange': ['Exchange energy', 'exchange'],
            'x_exciting_exchange_energy': ['Exchange energy', 'exchange'],
            'energy_correlation': ['Correlation energy', 'correlation'],
            'x_exciting_correlation_energy': ['Correlation energy', 'correlation'],
            'energy_sum_eigenvalues': ['Sum of eigenvalues', 'sum of eigenvalues'],
            'x_exciting_effective_potential_energy': ['Effective potential energy'],
            'x_exciting_coulomb_potential_energy': ['Coulomb potential energy', 'Coulomb potential'],
            'energy_xc_potential': ['xc potential energy', 'xc potential'],
            'energy_electrostatic': ['Hartree energy', 'Hartree'],
            'x_exciting_hartree_energy': ['Hartree energy', 'Hartree'],
            'x_exciting_electron_nuclear_energy': ['Electron-nuclear energy', 'electron-nuclear '],
            'x_exciting_nuclear_nuclear_energy': ['Nuclear-nuclear energy', 'nuclear-nuclear'],
            'x_exciting_madelung_energy': ['Madelung energy', 'Madelung'],
            'x_exciting_core_electron_kinetic_energy': ['Core-electron kinetic energy', 'core electron kinetic'],
            'x_exciting_dft_d2_dispersion_correction': ['DFT-D2 dispersion correction']
        }

        self._electron_charge_keys_mapping = {
            'x_exciting_core_charge': ['core'],
            'x_exciting_core_leakage': ['core leakage'],
            'x_exciting_valence_charge': ['valence'],
            'x_exciting_interstitial_charge': ['interstitial'],
            'x_exciting_total_MT_charge': ['total charge in muffin-tins', 'total in muffin-tins'],
            'charge_total': ['total charge'],
            'x_exciting_section_MT_charge_atom': ['atom_resolved']
        }

        self._moment_keys_mapping = {
            'x_exciting_interstitial_moment': ['interstitial'],
            'x_exciting_total_MT_moment': ['total moment in muffin-tins'],
            'x_exciting_total_moment': ['total moment'],
            'x_exciting_section_MT_moment_atom': ['atom_resolved']
        }

        self._xs_spectra_types = ['EPSILON', 'EXCITON', 'SIGMA', 'LOSS']

        self._gw_input_default = {
            'coreflag': 'all',
            'ibgw': 1,
            'mblksiz': 0,
            'nbgw': 0,
            'nempty': 0,
            'ngridq': [0, 0, 0],
            'printSelfC': False,
            'printSpectralFunction': False,
            'qdepw': 'tet',
            'rpmat': False,
            'skipgnd': False,
            'taskname': 'g0w0',
            'vqloff': [0.0, 0.0, 0.0]
        }

        self._freqgrid_input_default = {
            'eta': 1.0e-3,
            'fconv': 'imfreq',
            'fgrid': 'gauleg2',
            'freqmax': 1.0,
            'freqmin': 0.0,
            'nomeg': 16
        }

        self._freq_grid_map = {
            'eqdist': 'Equidistant',
            'gaulag': 'Gauss-Laguerre',
            'gauleg': 'Gauss-Legendre',
            'gauleg2': 'Gauss-Legendre',
            'clencurt2': 'Clenshaw-Curtis'
        }

        self._selfenergy_input_default = {
            'actype': 'pade',
            'eqpsolver': 0,
            'eshift': 0,
            'method': 'ac',
            'nempty': 0,
            'singularity': 'mbp',
            'swidth': 1.0e-4,
            'tol': 1.0e-12
        }

        self._wgrid_input_default = {
            'size': 1000,
            'type': 'eqdist',
            'wmax': 1.0,
            'wmin': -1.0
        }

        self._mixbasis_input_default = {
            'epsmb': 1.0e-4,
            'gmb': 1.0,
            'lmaxmb': 3
        }

        self._barecoul_input_default = {
            'barcevtol': 0.1,
            'basis': 'mb',
            'cutofftype': None,
            'pwm': 2.0,
            'stctol': 1.0e-15
        }

        self._scrcoul_input_default = {'omegap': 1.0, 'scrtype': 'rpa'}

    def file_exists(self, filename):
        """Checks if a the given filename exists and is accessible in the same
        folder where the mainfile is stored.
        """
        mainfile = os.path.basename(self.info_parser.mainfile)
        suffix = mainfile.strip('INFO.OUT')
        target = filename.rsplit('.', 1)
        filepath = '%s%s' % (target[0], suffix)
        if target[1:]:
            filepath = '%s.%s' % (filepath, target[1])
        filepath = os.path.join(self.info_parser.maindir, filepath)

        if os.path.isfile(filepath) and os.access(filepath, os.F_OK):
            return True
        return False

    def _parse_dos(self, sec_scc):
        if self.dos_parser.get('totaldos', None) is None:
            return

        # Get fermi energy: it is used to un-shift the DOS to
        # the original scale in which also other energies are reported.
        energy_fermi = sec_scc.energy.fermi
        if energy_fermi is None:
            return
        energy_fermi = (energy_fermi.magnitude * ureg.joule).to('hartree')

        sec_dos = sec_scc.m_create(Dos, Calculation.dos_electronic)
        sec_dos.n_energies = self.dos_parser.number_of_dos
        sec_dos.energies = self.dos_parser.energies + energy_fermi
        totaldos = self.dos_parser.get('totaldos')
        for spin in range(len(totaldos)):
            sec_dos_values = sec_dos.m_create(DosValues, Dos.total)
            sec_dos_values.spin = spin
            sec_dos_values.value = totaldos[spin]

        partialdos = self.dos_parser.get('partialdos')
        if partialdos is None:
            return

        partialdos = partialdos.to('1/joule').magnitude
        lm_values = np.column_stack((np.arange(len(partialdos)), np.zeros(len(partialdos), dtype=np.int32)))
        for lm in range(len(partialdos)):
            for spin in range(len(partialdos[lm])):
                for atom in range(len(partialdos[lm][spin])):
                    sec_dos_values = sec_dos.m_create(DosValues, Dos.atom_projected)
                    sec_dos_values.m_kind = 'spherical'
                    sec_dos_values.lm = lm_values[lm]
                    sec_dos_values.spin = spin
                    sec_dos_values.atom_index = atom
                    sec_dos_values.value = partialdos[lm][spin][atom]

    def _parse_bandstructure(self, sec_scc):
        # we need to set nspin again as this is overwritten when setting mainfile
        self.bandstructure_parser._nspin = self.info_parser.get_number_of_spin_channels()

        band_energies = self.bandstructure_parser.get('band_energies', [])

        for n in range(len(band_energies)):

            # Get fermi energy: it is used to un-shift the band structure to
            # the original scale in which also other energies are reported.
            energy_fermi = sec_scc.energy.fermi
            if energy_fermi is None:
                continue
            energy_fermi = energy_fermi.to("hartree")

            sec_k_band = sec_scc.m_create(BandStructure, Calculation.band_structure_electronic)
            sec_k_band.energy_fermi = energy_fermi

            band_k_points = self.bandstructure_parser.get('band_k_points')
            nkpts_segment = self.bandstructure_parser.number_of_k_points_per_segment
            band_seg_labels = self.bandstructure_parser.get('band_segm_labels')
            for nb in range(len(band_energies[n])):
                sec_k_band_segment = sec_k_band.m_create(BandEnergies)
                sec_k_band_segment.n_kpoints = nkpts_segment[nb]
                sec_k_band_segment.kpoints = band_k_points[nb]
                sec_k_band_segment.endpoints_labels = band_seg_labels[nb]
                sec_k_band_segment.energies = band_energies[n][nb] + energy_fermi

    def _parse_eigenvalues(self, sec_scc):
        if self.eigval_parser.get('eigenvalues_occupancies', None) is None:
            return

        nspin = self.info_parser.get_number_of_spin_channels()

        def get_data(key):
            data = self.eigval_parser.get('eigenvalues_occupancies')
            # reshaping is not necessary as this is done in parser, however nspin is
            # determined from occupancies which is problematic sometimes
            res = np.hstack([np.reshape(v[key], (nspin, np.size(v[key]) // nspin)) for v in data])
            res = res.reshape((len(res), len(data), len(res[0]) // len(data)))

            if key == 'eigenvalues':
                res = res * ureg.hartree
            return res

        sec_eigenvalues = sec_scc.m_create(BandEnergies)
        sec_eigenvalues.kpoints = self.eigval_parser.get('k_points')
        sec_eigenvalues.occupations = get_data('occupancies')
        sec_eigenvalues.energies = get_data('eigenvalues')

    def _parse_fermisurface(self, sec_scc):
        fermi_surface = self.fermisurf_parser.get('fermi_surface', [None])[0]
        if fermi_surface is None:
            return

        sec_fermisurface = sec_scc.m_create(x_exciting_section_fermi_surface)

        band_parameters = self.fermisurf_parser.get('band_parameters', None)
        if band_parameters is not None:
            sec_fermisurface.x_exciting_number_of_bands_fermi_surface = band_parameters[0]
            sec_fermisurface.x_exciting_number_of_mesh_points_fermi_surface = np.product(band_parameters[1])
            sec_fermisurface.x_exciting_grid_fermi_surface = band_parameters[1]
            sec_fermisurface.x_exciting_origin_fermi_surface = band_parameters[2]
            sec_fermisurface.x_exciting_vectors_fermi_surface = band_parameters[3]

        fermi_energy = self.fermisurf_parser.get('fermi_energy', None)
        if fermi_energy is not None:
            sec_fermisurface.x_exciting_fermi_energy_fermi_surface = fermi_energy

        sec_fermisurface.x_exciting_values_fermi_surface = fermi_surface

    def _parse_evalqp(self, sec_scc):
        data = self.evalqp_parser.get('kpoints_eigenvalues')
        if data is None:
            return

        def get_data(key):
            if key == 'k_points':
                return np.array([d[0][:3] for d in data])
            elif key == 'Znk':
                return np.array([d[1].get(key, None) for d in data])
            else:
                energy = np.array([d[1].get(key, None) for d in data])
                if None in energy:
                    return energy
                return np.array([d[1].get(key) for d in data]) * ureg.hartree

        eigs_gw = get_data('E_GW')
        if eigs_gw[0] is None:
            return

        nspin = self.info_parser.get_number_of_spin_channels()

        def reshape(data):
            if data[0] is None:
                return
            return np.reshape(data, (nspin, len(data) // nspin, len(data[0])))

        sec_gw_eigenvalues = sec_scc.m_create(BandEnergies)
        sec_gw_eigenvalues.qp_linearization_prefactor = reshape(get_data('Znk'))
        sec_gw_eigenvalues.n_bands = len(eigs_gw[0])
        sec_gw_eigenvalues.n_kpoints = len(eigs_gw)
        sec_gw_eigenvalues.kpoints = get_data('k_points')

        sec_gw_eigenvalues.energies = reshape(eigs_gw)
        sec_gw_eigenvalues.value_exchange = reshape(get_data('Sx'))
        eigs_gw_C = reshape(get_data('Sc'))
        if eigs_gw_C is None:
            eigs_gw_C = reshape(get_data('Re(Sc)'))
        sec_gw_eigenvalues.value_correlation = eigs_gw_C
        sec_gw_eigenvalues.value_xc_potential = reshape(get_data('Vxc'))

    def _parse_dos_out(self, sec_scc):
        data = self.dos_out_parser.data
        if data is None:
            return

        # Get fermi energy: it is used to un-shift the DOS to
        # the original scale in which also other energies are reported.
        energy_fermi = sec_scc.energy.fermi
        if energy_fermi is None:
            return
        energy_fermi = (energy_fermi.magnitude * ureg.joule).to('hartree')

        # TODO I am not sure about format for spin-polarized case! I assume it is
        # energy dos_up dos_down
        nspin = self.info_parser.get_number_of_spin_channels()

        sec_dos = sec_scc.m_create(Dos, Calculation.dos_electronic)
        sec_dos.n_energies = len(data) // nspin

        data = np.reshape(data, (nspin, len(data) // nspin, 2))
        data = np.transpose(data, axes=(2, 0, 1))

        sec_dos.energies = data[0][0] * ureg.hartree + energy_fermi
        dos = data[1] * (1 / ureg.hartree)
        for spin in range(len(dos)):
            sec_dos_values = sec_dos.m_create(DosValues, Dos.total)
            sec_dos_values.spin = spin
            sec_dos_values.value = dos[spin]

        # TODO add PDOS

    def _parse_bandstructure_dat(self, sec_scc):
        self.bandstructure_dat_parser._nspin = self.info_parser.get_number_of_spin_channels()

        band_energies = self.bandstructure_dat_parser.band_energies
        if band_energies is None:
            return

        # Get fermi energy: it is used to un-shift the band structure to
        # the original scale in which also other energies are reported.
        energy_fermi = sec_scc.energy.fermi
        if energy_fermi is None:
            return
        energy_fermi = (energy_fermi.magnitude * ureg.joule).to('hartree')

        sec_k_band = sec_scc.m_create(BandStructure, Calculation.band_structure_electronic)
        sec_k_band.energy_fermi = energy_fermi

        band_k_points = self.bandstructure_dat_parser.band_k_points
        nkpts_segment = self.bandstructure_dat_parser.number_of_k_points_per_segment
        for nb in range(len(band_energies)):
            sec_k_band_segment = sec_k_band.m_create(BandEnergies)
            sec_k_band_segment.n_kpoints = nkpts_segment[nb]
            sec_k_band_segment.kpoints = band_k_points[nb]
            sec_k_band_segment.energies = band_energies[nb] + energy_fermi

    def _parse_band_out(self, sec_scc):
        self.band_out_parser._nspin = self.info_parser.get_number_of_spin_channels()

        band_energies = self.band_out_parser.band_energies
        if band_energies is None:
            return

        # Get fermi energy: it is used to un-shift the band structure to
        # the original scale in which also other energies are reported.
        energy_fermi = 0.0 * ureg.hartree
        if sec_scc.energy is not None:
            energy_fermi = sec_scc.energy.fermi
        energy_fermi = (energy_fermi.magnitude * ureg.joule).to('hartree')
        sec_k_band = sec_scc.m_create(BandStructure, Calculation.band_structure_electronic)
        sec_k_band.energy_fermi = energy_fermi

        nkpts_segment = self.band_out_parser.number_of_k_points_per_segment
        for nb in range(len(band_energies)):
            sec_k_band_segment = sec_k_band.m_create(BandEnergies)
            sec_k_band_segment.n_kpoints = nkpts_segment[nb]
            sec_k_band_segment.value = band_energies[nb] + energy_fermi

    def parse_file(self, name, section, filepath=None):
        # TODO add support for info.xml, wannier.out
        if name.startswith('dos') and name.endswith('xml'):
            parser = self.dos_parser
            parser_function = self._parse_dos
        elif name.startswith('bandstructure') and name.endswith('xml'):
            parser = self.bandstructure_parser
            parser_function = self._parse_bandstructure
        elif name.startswith('EIGVAL') and name.endswith('OUT'):
            parser = self.eigval_parser
            parser_function = self._parse_eigenvalues
        elif (name.startswith('FERMISURF') or name.startswith('FS')) and name.endswith('bxsf'):
            parser = self.fermisurf_parser
            parser_function = self._parse_fermisurface
        elif name.startswith('EVALQP') and (name.endswith('DAT') or name.endswith('TXT')):
            parser = self.evalqp_parser
            parser_function = self._parse_evalqp
        elif name.startswith('TDOS') and name.endswith('OUT'):
            parser = self.dos_out_parser
            parser_function = self._parse_dos_out
        elif name.startswith('bandstructure') and name.endswith('dat'):
            parser = self.bandstructure_dat_parser
            parser_function = self._parse_bandstructure_dat
        elif name.startswith('BAND') and name.endswith('OUT'):
            parser = self.band_out_parser
            parser_function = self._parse_band_out
        elif name.startswith('input') and name.endswith('xml'):
            parser = self.input_xml_parser
            if self._calculation_type == 'gw':
                parser_function = self._parse_input_gw
            elif self._calculation_type == 'xs':
                parser_function = self._parse_input_xs
            else:
                # TODO implement reading of parameters from input.xml for normal calculations
                # in addition to INFO.OUT
                return
        else:
            return

        filepath = filepath if filepath is not None else self.filepath
        files = get_files(name, filepath, 'INFO.OUT')
        if len(files) > 1:
            self.logger.warning('Found multiple files. Will read all!', data=dict(file=name))

        for n in range(len(files)):
            parser.mainfile = files[n]
            parser_function(section)

        # free up memory
        parser.mainfile = None

    def _parse_input_xs(self, sec_method):
        xstype = self.input_xml_parser.get('xs/xstype', None)
        if xstype is not None:
            sec_method.x_exciting_xs_xstype = xstype
            sec_method.x_exciting_electronic_structure_method = xstype

        sec_method.x_exciting_xs_broadening = self.input_xml_parser.get(
            'xs/broad', 0.01, 'hartree')
        sec_method.x_exciting_xs_gqmax = self.input_xml_parser.get(
            'xs/gqmax', 0.0, '1/bohr')
        sec_method.x_exciting_xs_lmaxapw = self.input_xml_parser.get('xs/lmaxapw', 10)
        sec_method.x_exciting_xs_number_of_empty_states = self.input_xml_parser.get(
            'xs/nempty', 5)
        sec_method.x_exciting_xs_ngridq = self.input_xml_parser.get('xs/ngridq', [1, 1, 1])
        k_mesh = sec_method.m_create(KMesh)
        k_mesh.grid = self.input_xml_parser.get('xs/ngridk')
        rgkmax = self.input_xml_parser.get('xs/rgkmax', None)
        if rgkmax is None:
            rgkmax = self.info_parser.get_initialization_parameter('x_exciting_rgkmax', 0.)
        sec_method.x_exciting_xs_rgkmax = rgkmax
        sec_method.x_exciting_xs_scissor = self.input_xml_parser.get('xs/scissor', 0.0)
        sec_method.x_exciting_xs_vkloff = self.input_xml_parser.get('xs/vkloff', [0., 0., 0.])

        if self.input_xml_parser.get('xs/energywindow') is not None:
            sec_method.x_exciting_xs_energywindow_values = self.input_xml_parser.get(
                'xs/energywindow/intv', np.array([-0.5, 0.5]), 'hartree')
            sec_method.x_exciting_xs_energywindow_points = self.input_xml_parser.get(
                'xs/energywindow/points', 500)

        if self.input_xml_parser.get('xs/screening') is not None:
            sec_method.x_exciting_xs_screening_number_of_empty_states = self.input_xml_parser.get(
                'xs/screening/nempty', 0)
            sec_method.x_exciting_xs_screening_ngridk = self.input_xml_parser.get(
                'xs/screening/ngridk', [0, 0, 0])
            rgkmax = self.input_xml_parser.get('xs/screening/rgkmax', None)
            if rgkmax is None:
                rgkmax = self.info_parser.get_initialization_parameter('x_exciting_rgkmax', 0.)
            sec_method.x_exciting_xs_screening_rgkmax = rgkmax
            sec_method.x_exciting_xs_screening_type = self.input_xml_parser.get(
                'xs/screening/screentype', 'full')

        if self.input_xml_parser.get('xs/BSE') is not None:
            sec_method.x_exciting_xs_bse_type = self.input_xml_parser.get(
                'xs/BSE/bsetype', 'singlet')
            sec_method.x_exciting_xs_bse_antiresonant = self.input_xml_parser.get(
                'xs/BSE/aresbse', True)
            sec_method.x_exciting_xs_bse_angular_momentum_cutoff = self.input_xml_parser.get(
                'xs/BSE/lmaxdielt', 14)
            rgkmax = self.input_xml_parser.get('xs/BSE/rgkmax', None)
            if rgkmax is None:
                rgkmax = self.info_parser.get_initialization_parameter('x_exciting_rgkmax', 0)

            sec_method.x_exciting_xs_bse_rgkmax = rgkmax
            sec_method.x_exciting_xs_bse_sciavbd = self.input_xml_parser.get(
                'xs/BSE/sciavbd', True)
            sec_method.x_exciting_xs_bse_sciavqbd = self.input_xml_parser.get(
                'xs/BSE/sciavqbd', False)
            sec_method.x_exciting_xs_bse_sciavqhd = self.input_xml_parser.get(
                'xs/BSE/sciavqhd', False)
            sec_method.x_exciting_xs_bse_sciavqwg = self.input_xml_parser.get(
                'xs/BSE/sciavqwg', False)
            sec_method.x_exciting_xs_bse_sciavtype = self.input_xml_parser.get(
                'xs/BSE/sciavtype', 'spherical')
            sec_method.x_exciting_xs_bse_xas = self.input_xml_parser.get(
                'xs/BSE/xas', False)
            sec_method.x_exciting_xs_bse_number_of_bands = self.input_xml_parser.get(
                'xs/BSE/nstlbse', [0, 0, 0, 0])
            if sec_method.x_exciting_xs_bse_xas:
                sec_method.x_exciting_xs_bse_xasatom = self.input_xml_parser.get(
                    'xs/BSE/xasatom', 0)
                sec_method.x_exciting_xs_bse_xasedge = self.input_xml_parser.get(
                    'xs/BSE/xasedge', 'K')
                sec_method.x_exciting_xs_bse_xasspecies = self.input_xml_parser.get(
                    'xs/BSE/xasspecies', 0)
                sec_method.x_exciting_xs_bse_xas_number_of_bands = self.input_xml_parser.get(
                    'xs/BSE/nstlxas', [0, 0])

        if self.input_xml_parser.get('xs/tddft') is not None:
            sec_method.x_exciting_xs_tddft_analytic_continuation = self.input_xml_parser.get(
                'xs/tddft/acont', False)
            sec_method.x_exciting_xs_tddft_anomalous_Hall_conductivity = self.input_xml_parser.get(
                'xs/tddft/ahc', False)
            sec_method.x_exciting_xs_tddft_anti_resonant_dielectric = self.input_xml_parser.get(
                'xs/tddft/aresdf', False)
            sec_method.x_exciting_xs_tddft_anti_resonant_xc_kernel = self.input_xml_parser.get(
                'xs/tddft/aresfxc', True)
            sec_method.x_exciting_xs_tddft_drude = self.input_xml_parser.get(
                'xs/tddft/drude', [0., 0.])
            sec_method.x_exciting_xs_tddft_split_parameter = self.input_xml_parser.get(
                'xs/tddft/fxcbsesplit', 0.00001, 'hartree')
            sec_method.x_exciting_xs_tddft_xc_kernel = self.input_xml_parser.get(
                'xs/tddft/fxctype', 'RPA')
            sec_method.x_exciting_xs_tddft_finite_q_intraband_contribution = self.input_xml_parser.get(
                'xs/tddft/intraband', False)
            sec_method.x_exciting_xs_tddft_diagonal_xc_kernel = self.input_xml_parser.get(
                'xs/tddft/kerndiag', False)
            sec_method.x_exciting_xs_tddft_lmax_alda = self.input_xml_parser.get(
                'xs/tddft/lmaxalda', 3)
            sec_method.x_exciting_xs_tddft_macroscopic_dielectric_function_q_treatment = self.input_xml_parser.get(
                'xs/tddft/mdfqtype', 0)
            sec_method.x_exciting_xs_tddft_analytic_continuation_number_of_intervals = self.input_xml_parser.get(
                'xs/tddft/nwacont', 0)
            sec_method.x_exciting_xs_tetra = self.input_xml_parser.get(
                'xs/tetra/tetradf', False)

        if self.input_xml_parser.get('xs/qpointset') is not None:
            sec_method.x_exciting_xs_qpointset_qpoint = self.input_xml_parser.get(
                'xs/qpointset/qpoint')

    def _parse_xs_bse(self, path):
        sec_run = self._child_archives.get(path).run[-1]

        def parse_exciton(data, sec_scc):
            # TODO remove n_components
            n_components = len(data)
            data = np.transpose(np.vstack(data))

            sec_scc.x_exciting_xs_bse_number_of_components = n_components
            n_excitons = len(data[0]) // n_components
            scc_section = sec_scc.m_create(x_exciting_exciton_calculation)
            scc_section.x_exciting_xs_bse_number_of_excitons = n_excitons
            scc_section.x_exciting_xs_bse_exciton_energies = np.reshape(
                data[1], (n_components, n_excitons)) * ureg.hartree
            scc_section.x_exciting_xs_bse_exciton_binding_energies = np.reshape(
                data[2], (n_components, n_excitons)) * ureg.hartree
            scc_section.x_exciting_xs_bse_exciton_oscillator_strength = np.reshape(
                data[3], (n_components, n_excitons))
            scc_section.x_exciting_xs_bse_exciton_amplitude_re = np.reshape(
                data[4], (n_components, n_excitons))
            scc_section.x_exciting_xs_bse_exciton_amplitude_im = np.reshape(
                data[5], (n_components, n_excitons))

        def parse_epsilon(data, sec_scc):
            n_components = len(data)
            data = np.transpose(np.vstack(data))
            n_epsilon = len(data[0]) // n_components

            sec_scc.x_exciting_xs_bse_number_of_energy_points = n_epsilon
            scc_section = sec_scc.m_create(x_exciting_epsilon_calculation)
            scc_section.x_exciting_xs_bse_epsilon_energies = np.reshape(
                data[0], (n_components, n_epsilon)) * ureg.hartree
            scc_section.x_exciting_xs_bse_epsilon_re = np.reshape(
                data[1], (n_components, n_epsilon))
            scc_section.x_exciting_xs_bse_epsilon_im = np.reshape(
                data[2], (n_components, n_epsilon))

            sec_spectra = sec_scc.m_create(Spectra)
            sec_spectra.n_energies = n_epsilon
            sec_spectra.excitation_energies = data[0] * ureg.hartree
            sec_spectra.intensities = data[2]

        def parse_sigma(data, sec_scc):
            n_components = len(data)
            data = np.transpose(np.vstack(data))
            n_sigma = len(data[0]) // n_components

            scc_section = sec_scc.m_create(x_exciting_sigma_calculation)
            scc_section.x_exciting_xs_bse_sigma_energies = np.reshape(
                data[0], (n_components, n_sigma)) * ureg.hartree
            scc_section.x_exciting_xs_bse_sigma_re = np.reshape(
                data[1], (n_components, n_sigma))
            scc_section.x_exciting_xs_bse_sigma_im = np.reshape(
                data[2], (n_components, n_sigma))

        def parse_loss(data, sec_scc):
            n_components = len(data)
            data = np.transpose(np.vstack(data))
            n_loss = len(data[0]) // n_components

            scc_section = sec_scc.m_create(x_exciting_loss_calculation)
            scc_section.x_exciting_xs_bse_loss_energies = np.reshape(
                data[0], (n_components, n_loss)) * ureg.hartree
            scc_section.x_exciting_xs_bse_loss = np.reshape(
                data[1], (n_components, n_loss))

        file_ending = path.split('EPSILON')[-1]  # Identifying files with the same ending but different type of calculation
        polarization_files = [
            f for f in get_files('*BSE*.OUT', self._xs_info_file, 'INFO.OUT') if f.endswith(file_ending)]
        for file in polarization_files:
            if sec_run.m_xpath('calculation'):
                sec_scc = sec_run.calculation[-1]
            else:
                sec_scc = sec_run.m_create(Calculation)
            self.data_xs_parser.mainfile = file
            if self.data_xs_parser.data is None:
                continue

            quantity = os.path.basename(file).split('_')[0]
            if quantity.startswith('EXCITON'):
                parse_function = parse_exciton
            elif quantity.startswith('EPSILON'):
                parse_function = parse_epsilon
            elif quantity.startswith('SIGMA'):
                parse_function = parse_sigma
            elif quantity.startswith('LOSS'):
                parse_function = parse_loss

            try:
                parse_function([self.data_xs_parser.data], sec_scc)
                # Specific tag for the spectra from EPSILON
                if quantity.startswith('EPSILON'):
                    if self.input_xml_parser.get('xs/BSE/xas'):
                        sec_scc.spectra[0].type = 'XAS'
                    elif self.input_xml_parser.get('xs/BSE/xes'):
                        sec_scc.spectra[0].type = 'XES'
            except Exception:
                self.logger.error('Error setting BSE data.')

            # refs
            sec_scc.system_ref = sec_run.system[-1]
            sec_scc.method_ref = sec_run.method[-1]

    def _parse_xs_tddft(self):
        sec_run = self.archive.run[-1]

        def get_data(path):
            # all files related to quantity at all qpoints
            files = get_files(os.path.basename(path).replace('001', '*'), self._xs_info_file, 'INFO.OUT')
            data = [[], [], []]
            data_q = []
            for f in files:
                self.data_xs_parser.mainfile = f
                if self.data_xs_parser.data is None:
                    continue
                data_q.append(self.data_xs_parser.data)
            if data_q:
                data_q = np.transpose(data_q, axes=(2, 0, 1))
                for j in range(len(data)):
                    data[j].append(data_q[j])

            return data

        def get_xs_calculation(path):
            segments = os.path.basename(path).split('_', 1)
            if segments[0] not in self._xs_spectra_types:
                return

            archive = None
            for key in self._child_archives.keys():
                if key.endswith(segments[-1]):
                    archive = self._child_archives[key]
                    break

            if archive is None:
                return

            sec_run = archive.run[0] if archive.run else archive.m_create(Run)
            return sec_run.calculation[0] if sec_run.calculation else sec_run.m_create(Calculation)

        for path in get_files('*_OC*001.OUT', self.filepath, 'INFO.OUT'):
            sec_scc = get_xs_calculation(path)
            if not sec_scc:
                continue

            data = get_data(path)

            if not data[0]:
                continue

            basename = os.path.basename(path)
            quantity = basename.split('_')[0]

            if quantity == 'EPSILON' and '_FXC' in basename:
                sec_scc = sec_run.m_create(Calculation)
                sec_scc.x_exciting_xs_tddft_number_of_epsilon_values = len(data[0][0][0])
                sec_scc.x_exciting_xs_tddft_epsilon_energies = data[0][0][0] * ureg.hartree
                sec_scc.x_exciting_xs_tddft_dielectric_function_local_field = data[1:]

            elif quantity == 'EPSILON' and '_NLF_FXC' in basename:
                sec_scc.x_exciting_xs_tddft_dielectric_function_no_local_field = data[1:3]

            elif quantity == 'LOSS' and '_FXC' in basename:
                sec_scc.x_exciting_xs_tddft_loss_function_local_field = data[1]

            elif quantity == 'LOSS' and '_NLF_FXC' in basename:
                sec_scc.x_exciting_xs_tddft_loss_function_no_local_field = data[1]

            elif quantity == 'SIGMA' and '_FXC' in basename:
                sec_scc.x_exciting_xs_tddft_sigma_local_field = data[1:3]

            elif quantity == 'SIGMA' and '_NLF_FXC' in basename:
                sec_scc.x_exciting_xs_tddft_sigma_no_local_field = data[1:3]

    def parse_polarization(self, path):
        sec_run = self._child_archives.get(path).run[-1]
        sec_photon = sec_run.m_create(Method).m_create(Photon)
        # TODO check with developers if this is correct
        sec_photon.momentum_transfer = sec_run.method[0].get('x_exciting_xs_qpointset_qpoint')

    def parse_xs(self):
        sec_run = self.archive.run[-1]
        sec_method = sec_run.m_create(Method)
        if sec_run.m_xpath('method[0]'):
            sec_method.starting_method_ref = sec_run.method[0]

        # Code-specific
        self.parse_file('input.xml', sec_method, self._xs_info_file)

        # BSE
        sec_bse = sec_method.m_create(BSE)
        sec_bse.type = sec_run.method[-1].x_exciting_xs_bse_type
        sec_bse.n_empty_states = sec_run.method[-1].x_exciting_xs_number_of_empty_states
        sec_bse.broadening = sec_run.method[-1].x_exciting_xs_broadening
        # KMesh
        sec_k_mesh = sec_method.m_create(KMesh)
        sec_k_mesh.grid = sec_run.method[-1].x_exciting_xs_ngridk  # TODO change to output parsing
        # QMesh
        sec_q_mesh = KMesh(grid=sec_run.method[-1].x_exciting_xs_ngridq)
        sec_bse.m_add_sub_section(BSE.q_mesh, sec_q_mesh)
        # FrequencyMesh
        n_freqs = sec_run.method[-1].x_exciting_xs_energywindow_points
        freqs = sec_run.method[-1].x_exciting_xs_energywindow_values
        values = [freqs[0] + i * (freqs[-1] - freqs[0]) / n_freqs for i in range(n_freqs)]
        sec_freq_mesh = FrequencyMesh(dimensionality=1, n_points=n_freqs, points=values)
        sec_method.m_add_sub_section(Method.frequency_mesh, sec_freq_mesh)
        # Screening
        sec_screening = Screening(
            type=sec_run.method[-1].x_exciting_xs_screening_type,
            n_empty_states=sec_run.method[-1].x_exciting_xs_screening_number_of_empty_states)
        sec_k_mesh_screening = KMesh(grid=sec_run.method[-1].x_exciting_xs_screening_ngridk)
        sec_screening.m_add_sub_section(Screening.k_mesh, sec_k_mesh_screening)

        # CoreHole
        if sec_run.method[-1].x_exciting_xs_bse_xas:
            sec_core_hole = CoreHole(
                mode='absorption',
                broadening=sec_run.method[-1].x_exciting_xs_broadening)
            sec_bse.m_add_sub_section(BSE.core_hole, sec_core_hole)
            # TODO wait for new changes in metainfo for CoreHole
            # sec_core.edge = sec_run.method[0].get('x_exciting_xs_bse_xasedge')

    def parse_spectra(self, path):
        input_file = get_files('input.xml', self._xs_info_file, 'INFO.OUT')
        if not input_file:
            return
        self.input_xml_parser.mainfile = input_file[0]
        xstype = self.input_xml_parser.get('xs/xstype', '')
        if xstype.lower() == 'bse':
            self._parse_xs_bse(path)
        elif xstype.lower() == 'tddft':
            self._parse_xs_tddft()

    def parse_photons(self, path):
        sec_run = self._child_archives.get(path).m_create(Run)

        # Program
        sec_run.program = Program(
            name='exciting', version=self.info_parser.get('program_version', '').strip())

        # System
        sec_run.system = self.archive.run[-1].system

        # Photon method
        self.parse_polarization(path)
        # BSE method
        sec_run.method.append(self.archive.run[-1].method[-1])

        # Calculation
        self.parse_spectra(path)

        # Workflow
        workflow = SinglePoint2()
        workflow.name = 'SinglePoint'
        self._child_archives.get(path).workflow2 = workflow

    def _parse_input_gw(self, sec_gw):
        def parse_exciting_gw_inputs(source, path, target):
            for keys in source.keys():
                setattr(
                    target,
                    f'x_exciting_{keys}',
                    self.input_xml_parser.get(f'{path}/{keys}', source[keys]))

        parse_exciting_gw_inputs(self._gw_input_default, 'gw', sec_gw)
        sec_freqgrid = sec_gw.m_create(x_exciting_freqgrid_parameters)
        parse_exciting_gw_inputs(self._freqgrid_input_default, 'gw/freqgrid', sec_freqgrid)
        sec_selfenergy = sec_gw.m_create(x_exciting_selfenergy_parameters)
        parse_exciting_gw_inputs(self._selfenergy_input_default, 'gw/selfenergy', sec_selfenergy)
        sec_wgrid = sec_gw.m_create(x_exciting_wgrid_parameters)
        parse_exciting_gw_inputs(self._wgrid_input_default, 'gw/wgrid', sec_wgrid)
        sec_mixbasis = sec_gw.m_create(x_exciting_mixbasis_parameters)
        parse_exciting_gw_inputs(self._barecoul_input_default, 'gw/mixbasis', sec_mixbasis)
        sec_barecoul = sec_gw.m_create(x_exciting_barecoul_parameters)
        parse_exciting_gw_inputs(self._barecoul_input_default, 'gw/barecoul', sec_barecoul)
        sec_scrcoul = sec_gw.m_create(x_exciting_scrcoul_parameters)
        parse_exciting_gw_inputs(self._scrcoul_input_default, 'gw/scrcoul', sec_scrcoul)

        gmaxvr = self.info_parser.get_initialization_parameter('x_exciting_gmaxvr', 0)
        gmb = self.input_xml_parser.get('gw/mixbasis/gmb', 1.0)
        sec_gw.x_exciting_mixed_basis_gmax = gmb * gmaxvr
        pwm = self.input_xml_parser.get('gw/barecoul/pwm', 2.0)
        sec_gw.x_exciting_bare_coulomb_gmax = pwm * gmb * gmaxvr

    def parse_gw(self):
        sec_run = self.archive.run[-1]

        # GW Method
        sec_method = sec_run.m_create(Method)
        sec_gw = sec_method.m_create(GW)

        # parse input xml files: code-specific metainfo
        for f in ['input_gw.xml', 'input-gw.xml', 'input.xml']:
            self.parse_file(f, sec_gw)

        # GW
        sec_gw.type = 'G0W0'
        # KMesh
        sec_k_mesh = sec_method.m_create(KMesh)
        sec_k_mesh.grid = sec_gw.x_exciting_ngridq
        # QMesh same as KMesh
        sec_gw.m_add_sub_section(GW.q_mesh, sec_k_mesh)
        # Analytical continuation
        if sec_gw.x_exciting_selfenergy.x_exciting_actype == 'pade':
            sec_gw.analytical_continuation = sec_gw.x_exciting_selfenergy.x_exciting_actype
        else:
            if sec_gw.x_exciting_selfenergy.x_exciting_method == 'cd':
                sec_gw.analytical_continuation = 'contour_deformation'
            else:
                if sec_gw.x_exciting_scrcoul.x_exciting_scrtype == 'ppm':
                    sec_gw.analytical_continuation = 'ppm_GodbyNeeds'
                else:
                    self.logger.warning('Could not find the analytical continuation method.')
        # FrequencyMesh
        n_freqs = sec_gw.x_exciting_freqgrid.x_exciting_nomeg
        freqmax = sec_gw.x_exciting_freqgrid.x_exciting_freqmax
        freqmin = sec_gw.x_exciting_freqgrid.x_exciting_freqmin
        freq_points = [freqmin + i * (freqmax - freqmin) / n_freqs for i in range(n_freqs)] * ureg.hartree
        smearing = sec_gw.x_exciting_freqgrid.x_exciting_eta if sec_gw.x_exciting_qdepw == 'sum' else None
        sec_freq_mesh = FrequencyMesh(
<<<<<<< HEAD
            dimensionality=1,
            sampling_method=self._freq_grid_map.get(sec_gw.x_exciting_freqgrid.x_exciting_fgrid),
            n_points=n_freqs,
            points=values,
=======
            # type=sec_gw.x_exciting_freqgrid.x_exciting_fgrid,  # TODO: map into enum
            n_points=n_freqs,
            points=freq_points,  # TODO: check
>>>>>>> d9e47c21
            smearing=smearing)
        sec_method.m_add_sub_section(Method.frequency_mesh, sec_freq_mesh)
        # Screening
        sec_screening = Screening(
            type=sec_gw.x_exciting_scrcoul.x_exciting_scrtype,
            n_empty_states=sec_gw.x_exciting_nempty,
            k_mesh=sec_k_mesh,
            q_mesh=sec_k_mesh,
            frequency_mesh=sec_freq_mesh)
        sec_gw.m_add_sub_section(GW.screening, sec_screening)
        # Other parameters
        sec_gw.interval_qp_corrections = [sec_gw.x_exciting_ibgw, sec_gw.x_exciting_nbgw]
        if sec_screening.n_empty_states == 0:
            sec_gw.n_empty_states = sec_gw.x_exciting_selfenergy.x_exciting_nempty
        else:
            sec_gw.n_empty_states = sec_screening.n_empty_states

        # GW Calculation
        sec_scc = sec_run.m_create(Calculation)
        # parse properties
        self.info_gw_parser.mainfile = self._gw_info_file

        fermi_energy = self.info_gw_parser.get('fermi_energy', None)
        if fermi_energy is not None:
            sec_scc.energy = Energy(fermi=fermi_energy)

        gw_files = ['EVALQP.DAT', 'EVALQP.TXT', 'TDOS-QP.OUT']

        # Parse GW band structure from one of the files:
        bs_files = ['bandstructure-qp.dat', 'BAND-QP.OUT']
        for fname in bs_files:
            if self.file_exists(fname):
                gw_files.append(fname)
                break

        for f in gw_files:
            self.parse_file(f, sec_scc)

        fundamental_band_gap = self.info_gw_parser.get('direct_band_gap', None)
        if fundamental_band_gap is None:
            fundamental_band_gap = self.info_gw_parser.get('fundamental_band_gap', None)
        sec_gap = sec_scc.eigenvalues[-1].m_create(BandGap)
        if fundamental_band_gap is not None:
            sec_gap.value_fundamental = fundamental_band_gap

        optical_band_gap = self.info_gw_parser.get('optical_band_gap', None)
        if optical_band_gap is not None:
            sec_gap.value_optical = optical_band_gap

        sec_scc.method_ref = sec_method
        self.parse_system(self.info_parser.get('groundstate'))
        sec_scc.system_ref = sec_run.system[-1]

    def parse_workflow(self):
        sec_workflow = self.archive.m_create(Workflow)

        sec_workflow.type = 'single_point'
        workflow = SinglePoint2()
        workflow.name = 'SinglePoint'
        sec_workflow.calculations_ref = self.archive.run[-1].calculation
        structure_optimization = self.info_parser.get('structure_optimization')
        if structure_optimization is not None:
            sec_workflow.type = 'geometry_optimization'
            sec_geometry_opt = sec_workflow.m_create(GeometryOptimization)
            workflow = GeometryOptimization2(method=GeometryOptimizationMethod())
            workflow.name = 'GeometryOptimization'
            threshold_force = structure_optimization.get(
                'optimization_step', [{}])[0].get('force_convergence', [0., 0.])[-1]
            sec_geometry_opt.convergence_tolerance_force_maximum = threshold_force
            workflow.method.convergence_tolerance_force_maximum = threshold_force
        self.archive.workflow2 = workflow

    def parse_method(self):
        sec_run = self.archive.run[-1]
        sec_method = sec_run.m_create(Method)

        if sec_method.k_mesh is None:  # TODO revise need in the future
            k_mesh = sec_method.m_create(KMesh)
            k_mesh.grid = self.info_parser.get_initialization_parameter('kpoint_grid', default=[1] * 3)
            k_mesh.offset = self.info_parser.get_initialization_parameter('kpoint_offset', default=[0.] * 3)

        sec_method.basis_set.append(BasisSet(type='(L)APW+lo'))
        sec_dft = sec_method.m_create(DFT)
        sec_electronic = sec_method.m_create(Electronic)
        sec_electronic.method = 'DFT'

        smearing_kind_map = {
            'Gaussian': 'gaussian', 'Methfessel-Paxton': 'methfessel-paxton',
            'Fermi-Dirac': 'fermi', 'Extended': 'tetrahedra'}

        sec_smearing = sec_electronic.m_create(Smearing)
        smearing_kind = self.info_parser.get_initialization_parameter('smearing_kind')
        if smearing_kind is not None:
            if not isinstance(smearing_kind, str):
                smearing_kind = smearing_kind[0]
            smearing_kind = smearing_kind_map[smearing_kind]
            sec_smearing.kind = smearing_kind
        smearing_width = self.info_parser.get_initialization_parameter('smearing_width')
        if smearing_width is not None:
            smearing_width = (smearing_width * ureg.hartree).to('joule')
            # TODO smearing with should have units of energy
            sec_smearing.width = smearing_width.magnitude

        for name in self.info_parser._convergence_keys_mapping.keys():
            threshold = self.info_parser.get_scf_threshold(name)
            if threshold is None:
                continue

            metainfo_name = 'x_exciting_scf_threshold_%s_change' % name.split('_')[-2]
            setattr(sec_method, metainfo_name, threshold)
            # additionally, set threshold to global metainfo. This is killing me!
            if metainfo_name == 'x_exciting_scf_threshold_energy_change':
                sec_method.scf = Scf(threshold_energy_change=threshold)

        sec_xc_functional = sec_dft.m_create(XCFunctional)
        self.parse_xc_functional(sec_xc_functional)

        sec_electronic.n_spin_channels = self.info_parser.get_number_of_spin_channels()

        if self._calculation_type == 'volume_optimization':
            sec_method.x_exciting_volume_optimization = True

    def parse_xc_functional(self, section):
        xc_functional_names = self.info_parser.get_xc_functional_name()
        if not xc_functional_names:
            # get it from input.xml
            input_file = get_files('input.xml', self.filepath, 'INFO.OUT')
            for f in input_file:
                self.input_xml_parser.mainfile = f
                correlation = self.input_xml_parser.get('libxc/correlation', None)
                xc_functional_names.append(correlation)
                exchange = self.input_xml_parser.get('libxc/exchange', None)
                xc_functional_names.append(exchange)

        for name in xc_functional_names:
            if name is None:
                continue
            if '_X_' in name:
                section.exchange.append(Functional(name=name))
            elif '_C_' in name:
                section.correlation.append(Functional(name=name))
            elif 'HYB' in name:
                section.hybrid.append(Functional(name=name))
            else:
                section.contributions.append(Functional(name=name))

        if not xc_functional_names:
            # simply write parameters
            xc_functional = self.info_parser.get('initialization', {}).get('xc_functional')
            if xc_functional is not None:
                section.name = xc_functional.get('name_reference', [None, None])[0]
                section.reference = xc_functional.get('name_reference', [None, None])[1]

    def parse_scc(self, section):
        sec_run = self.archive.run[-1]

        final = section if section.get('energy_total') is not None else section.get('final')
        if final is None:
            # get it from last scf_iteration or optimization_step
            final = section.get('scf_iteration', [None])[-1]
            final = section.get('optimization_step', [None])[-1] if final is None else final
        if final is None:
            return

        sec_scc = sec_run.m_create(Calculation)

        def parse_scf(iteration, msection):

            energy_total = iteration.get('energy_total')
            sec_energy = msection.m_create(Energy)
            if energy_total is not None:
                sec_energy.total = EnergyEntry(value=energy_total)

            x_exciting_dos_fermi = iteration.get('x_exciting_dos_fermi')
            if x_exciting_dos_fermi is not None:
                setattr(msection, 'x_exciting_dos_fermi', x_exciting_dos_fermi)

            # energy contributions
            energy_contributions = iteration.get('energy_contributions', {})
            for key, names in self._energy_keys_mapping.items():
                val = None
                for name in names:
                    val = energy_contributions.get(name, None)
                    if val is not None:
                        break
                if val is None:
                    continue
                if key.startswith('energy_'):
                    sec_energy.m_add_sub_section(getattr(
                        Energy, key.replace('energy_', '')), EnergyEntry(value=val))
                else:
                    setattr(msection, key, val)

                if key == 'x_exciting_fermi_energy':
                    sec_energy.fermi = val

            # charge contributions
            charge_contributions = iteration.get('charge_contributions', {})
            for key, names in self._electron_charge_keys_mapping.items():
                val = None
                for name in names:
                    val = charge_contributions.get(name, None)
                    if val is not None:
                        break
                if val is None:
                    continue
                if key == 'x_exciting_section_MT_charge_atom':
                    for n in range(len(val)):
                        sec_mt_charge_atom = msection.m_create(x_exciting_section_MT_charge_atom)
                        sec_mt_charge_atom.x_exciting_MT_charge_atom_index = n + 1
                        sec_mt_charge_atom.x_exciting_MT_charge_atom_symbol = val[n][0]
                        sec_mt_charge_atom.x_exciting_MT_charge_atom_value = val[n][1]
                        sec_charges = msection.m_create(Charges)
                        sec_charges.value = [
                            val[n][1].magnitude for n in range(len(val))] * val[0][1].units
                        sec_charges.total = charge_contributions.get('total charge')
                elif key == 'charge_total':
                    pass
                else:
                    setattr(msection, key, val)

            # moment contributions
            moment_contributions = iteration.get('moment_contributions', {})
            for key, names in self._moment_keys_mapping.items():
                val = None
                for name in names:
                    val = moment_contributions.get(name, None)
                    if val is not None:
                        break
                if val is None:
                    continue
                if key == 'x_exciting_section_MT_moment_atom':
                    for n in range(len(val)):
                        sec_mt_moment_atom = msection.m_create(x_exciting_section_MT_moment_atom)
                        sec_mt_moment_atom.x_exciting_MT_moment_atom_index = n + 1
                        sec_mt_moment_atom.x_exciting_MT_moment_atom_symbol = val[n][0]
                        sec_mt_moment_atom.x_exciting_MT_moment_atom_value = val[n][1]
                else:
                    setattr(msection, key, val)

            # convergence values
            for name in self.info_parser._convergence_keys_mapping.keys():
                val = iteration.get(name)
                if val is None:
                    continue

                setattr(msection, name, val)

            # other metainfo
            for name in self.info_parser._miscellaneous_keys_mapping.keys():
                val = iteration.get(name)
                if val is None:
                    continue

                if name == 'time':
                    msection.time_calculation = val
                else:
                    setattr(msection, name, val)

        # energy, moment, charge contributions
        parse_scf(final, sec_scc)

        # forces
        forces = section.get('forces')
        if forces is not None:
            sec_forces = sec_scc.m_create(Forces)
            sec_forces.total = ForcesEntry(value=np.reshape(forces, (np.size(forces) // 3, 3)))

        # scf iterations
        scf_iterations = section.get('scf_iteration', [])
        for scf_iteration in scf_iterations:
            sec_scf_iteration = sec_scc.m_create(ScfIteration)
            parse_scf(scf_iteration, sec_scf_iteration)

        return sec_scc

    def parse_system(self, section):
        sec_run = self.archive.run[-1]

        positions = self.info_parser.get_atom_positions(section.get('atomic_positions', {}))
        lattice_vectors = self.info_parser.get_initialization_parameter('lattice_vectors')
        atom_labels = self.info_parser.get_atom_labels(section.get('atomic_positions', {}))
        input_file = get_files('input.xml', self.filepath, 'INFO.OUT')

        if positions is None:
            # get it from input.xml
            for f in input_file:
                self.input_xml_parser.mainfile = f
                positions = self.input_xml_parser.get('structure/species/atom/coord')
                lattice_vectors = self.input_xml_parser.get(
                    'structure/crystal/basevect', np.eye(3))
                species = self.input_xml_parser.get('structure/species/speciesfile')

                if positions is None or lattice_vectors is None or species is None:
                    continue
                lattice_vectors = np.array(lattice_vectors, dtype=float)
                lattice_vectors *= self.input_xml_parser.get('structure/crystal/scale', 1.0)
                positions = np.dot(positions, lattice_vectors) * ureg.bohr
                lattice_vectors = lattice_vectors * ureg.bohr

                atoms = self.input_xml_parser.get('structure/species/atom')
                atom_labels = []
                for n in range(len(atoms)):
                    atom_labels.extend([species[n].split('.')[0]] * len(atoms[n]))

        if positions is None or atom_labels is None:
            return

        sec_system = sec_run.m_create(System)

        sec_atoms = sec_system.m_create(Atoms)
        sec_atoms.positions = positions
        sec_atoms.labels = atom_labels
        sec_atoms.periodic = [True] * 3
        # TODO confirm no cell optimization in exciting
        sec_atoms.lattice_vectors = lattice_vectors

        lattice_vectors_reciprocal = self.info_parser.get_initialization_parameter(
            'lattice_vectors_reciprocal')
        sec_atoms.lattice_vectors_reciprocal = lattice_vectors_reciprocal

        if len(sec_run.system) > 1:
            return sec_system

        for name in self.info_parser._system_keys_mapping.keys():
            val = self.info_parser.get_initialization_parameter(name)
            if val is None:
                continue

            if name == 'x_exciting_spin_treatment':
                sub_sec = sec_system.m_create(x_exciting_section_spin)
                sub_sec.x_exciting_spin_treatment = val
            elif name == 'x_exciting_species_rtmin':
                setattr(sec_system, name, ' '.join([str(v) for v in val]))
            else:
                try:
                    setattr(sec_system, name, val)
                except Exception:
                    self.logger.warning('Error setting metainfo.')

        # species
        species = self.info_parser.get_initialization_parameter('species', [])
        for specie in species:
            sec_atoms_group = sec_system.m_create(x_exciting_section_atoms_group)
            sec_atoms_group.x_exciting_geometry_atom_labels = specie.get('symbol')
            sec_atoms_group.x_exciting_geometry_atom_number = str(specie.get('number'))
            sec_atoms_group.x_exciting_muffin_tin_points = specie.get('radial_points')
            sec_atoms_group.x_exciting_muffin_tin_radius = specie.get('muffin_tin_radius')
            positions_format = specie.get('positions_format')
            sec_atoms_group.x_exciting_atom_position_format = positions_format
            positions = specie.get('positions')
            positions = self.info_parser.get_atom_positions(
                positions=positions, positions_format=positions_format).to('m')
            sec_atoms_group.x_exciting_geometry_atom_positions = positions.magnitude

        # clathrate info
        clathrate_file = get_files('str.out', self.filepath, 'INFO.OUT')
        if clathrate_file:
            sec_system.x_exciting_clathrates = True
            self.data_clathrate_parser.mainfile = clathrate_file[0]
            if self.data_clathrate_parser.data:
                data = np.transpose(self.data_clathrate_parser.data)
                sec_system.x_exciting_clathrates_atom_coordinates = np.transpose(
                    np.array(data[:3], dtype=float))
                sec_system.x_exciting_clathrates_atom_labels = list(data[3])
        else:
            sec_system.x_exciting_clathrates = False

        potential_mixing = self.info_parser.get_initialization_parameter('potential_mixing')
        if potential_mixing is not None:
            sec_system.x_exciting_potential_mixing = potential_mixing

        return sec_system

    def parse_configurations(self):
        sec_run = self.archive.run[-1]

        def parse_configuration(section):
            if not section:
                return

            sec_scc = self.parse_scc(section)
            if sec_scc is None:
                return

            sec_system = self.parse_system(section)
            if sec_system is not None:
                sec_scc.system_ref = sec_system

            sec_scc.method_ref = sec_run.method[-1]

            return sec_scc

        # groundstate and hybrids calculation
        for module in ['groundstate', 'hybrids']:
            sec_scc = parse_configuration(self.info_parser.get(module))
            if sec_scc is None:
                continue
            # add data to scc
            # TODO add support for more output files and properties
            exciting_files = ['EIGVAL.OUT', 'FERMISURF.bxsf', 'FS.bxsf']

            # Parse DFT DOS from one of the files
            bs_files = ['dos.xml', 'TDOS.OUT']
            for fname in bs_files:
                if self.file_exists(fname):
                    exciting_files.append(fname)
                    break

            # Parse DFT band structure from one of the files
            bs_files = ['bandstructure.xml', 'BAND.OUT', 'bandstructure.dat']
            for fname in bs_files:
                if self.file_exists(fname):
                    exciting_files.append(fname)
                    break

            for f in exciting_files:
                self.parse_file(f, sec_scc)

        # structure optimization
        structure_optimization = self.info_parser.get('structure_optimization', {})
        for optimization_step in structure_optimization.get('optimization_step', []):
            sec_scc = parse_configuration(optimization_step)

            if optimization_step.get('method') is not None:
                sec_scc.x_exciting_geometry_optimization_method = optimization_step.get('method')

            if optimization_step.get('step') is not None:
                sec_scc.x_exciting_geometry_optimization_step = optimization_step.get('step')

            force_convergence = optimization_step.get('force_convergence')
            if force_convergence is not None:
                sec_scc.x_exciting_maximum_force_magnitude = force_convergence[0]
                sec_scc.x_exciting_geometry_optimization_threshold_force = force_convergence[1]

        sec_scc = parse_configuration(structure_optimization)
        if sec_scc is None:
            return

        # volume optimizations
        volume_index = 1
        while True:
            info_volume = get_files(f"run_dir{str(volume_index).rjust(2, '0')}/INFO.OUT", self.filepath, 'INFO.OUT')
            if not info_volume:
                break
            sec_scc.calculations_path.append(info_volume[0])

    def init_parser(self):
        self.info_parser.mainfile = self.filepath
        self.info_parser.logger = self.logger
        self.dos_parser.logger = self.logger
        self.bandstructure_parser.logger = self.logger
        self.eigval_parser.logger = self.logger
        self.fermisurf_parser.logger = self.logger
        self.evalqp_parser.logger = self.logger
        self.dos_out_parser.logger = self.logger
        self.bandstructure_dat_parser.logger = self.logger
        self.band_out_parser.logger = self.logger
        self.info_gw_parser.logger = self.logger
        self.input_xml_parser.logger = self.logger
        self.data_xs_parser.logger = self.logger
        self.data_clathrate_parser.logger = self.logger
        self._archives_ref = []

    def get_mainfile_keys(self, filepath):
        basename = os.path.basename(filepath)
        dirname = os.path.dirname(filepath)
        if os.path.isfile(os.path.join(dirname, f'GW_{basename}')):
            return ['GW', 'GW_workflow']
        xs_files = get_files(basename.replace('INFO.OUT', 'INFOXS.OUT'), filepath, 'INFO.OUT')
        if xs_files:
            re_xs_mainfile = re.compile(r'.+\d\d\d\.OUT')
            spectra_files = []
            for prefix in self._xs_spectra_types:
                spectra_files = get_files(f'{prefix}_*.OUT', filepath, 'INFO.OUT')
                if spectra_files:
                    # remove files for qpoints other than first
                    files = ['XS_workflow'] + xs_files
                    for f in spectra_files:
                        if re_xs_mainfile.match(f):
                            if '001' in f:
                                files.append(f)
                        else:
                            files.append(f)
                    return files
        return True

    def parse(self, filepath, archive, logger, **kwargs):
        self.filepath = filepath
        self.archive = archive
        self.logger = logger if logger is not None else logging

        self._calculation_type = None
        basename = os.path.basename(filepath)
        dirname = os.path.dirname(filepath)
        if basename.startswith('GW'):
            self._calculation_type = 'gw'
            # read method params from INFO.OUT
            self._gw_info_file = filepath
            self.filepath = os.path.join(dirname, basename.lstrip('GW_'))
        elif basename.startswith('INFOXS'):
            self._calculation_type = 'xs'
            self._xs_info_file = filepath
            info_file = get_files('INFO.OUT', self.filepath, 'INFO.OUT', deep=False)
            if info_file:
                self.filepath = os.path.join(info_file[0])
            # self.filepath = os.path.join(dirname, basename.replace('INFOXS', 'INFO'))

        if not os.path.isfile(self.filepath):
            return

        self.init_parser()

        sec_run = self.archive.m_create(Run)

        sec_run.program = Program(
            name='exciting', version=self.info_parser.get('program_version', '').strip())

        # method goes first since reference needed for sec_scc
        if self._calculation_type == 'gw':
            self.parse_gw()
            self.parse_workflow()
        elif self._calculation_type == 'xs':
            self.parse_system(self.info_parser.get('groundstate'))
            self.parse_xs()

            for child in self._child_archives:
                self.parse_photons(child)
            # putting together all photons in the same xs_archive
            self.parse_photon_workflow()
        else:
            self.parse_method()
            self.parse_configurations()
            self.parse_workflow()

        # GW archives
        gw_archive = self._child_archives.get('GW')
        if gw_archive is not None:
            # parse gw single point
            p = ExcitingParser()
            p.parse(os.path.join(dirname, f'GW_{basename}'), gw_archive, logger)

            # parse gw workflow
            gw_workflow_archive = self._child_archives.get('GW_workflow')
            try:
                self.parse_gw_workflow(gw_archive, gw_workflow_archive)
            except Exception:
                self.logger.error('Error parsing the automatic GW workflow')

        # XS archives
        xs_archives = []
        for xs_info_file, xs_archive in self._child_archives.items():
            if 'INFOXS.OUT' in xs_info_file:
                # parse xs single point
                xs_dirname = os.path.dirname(xs_info_file)
                p = ExcitingParser()
                p._child_archives = {
                    key: archive for key, archive in self._child_archives.items() if key.startswith(
                        xs_dirname) and os.path.basename(key).split('_')[0] in self._xs_spectra_types}

                p.parse(xs_info_file, xs_archive, logger)
                xs_archives.append(xs_archive)

        # parse xs workflow (DFT + all photons)
        # TODO generalize to include GW step
        xs_workflow_archive = self._child_archives.get('XS_workflow')
        if xs_workflow_archive:
            try:
                self.parse_xs_workflow(xs_archives, xs_workflow_archive)
            except Exception:
                self.logger.error('Error parsing the automatic XS workflow')<|MERGE_RESOLUTION|>--- conflicted
+++ resolved
@@ -1925,16 +1925,10 @@
         freq_points = [freqmin + i * (freqmax - freqmin) / n_freqs for i in range(n_freqs)] * ureg.hartree
         smearing = sec_gw.x_exciting_freqgrid.x_exciting_eta if sec_gw.x_exciting_qdepw == 'sum' else None
         sec_freq_mesh = FrequencyMesh(
-<<<<<<< HEAD
             dimensionality=1,
             sampling_method=self._freq_grid_map.get(sec_gw.x_exciting_freqgrid.x_exciting_fgrid),
             n_points=n_freqs,
             points=values,
-=======
-            # type=sec_gw.x_exciting_freqgrid.x_exciting_fgrid,  # TODO: map into enum
-            n_points=n_freqs,
-            points=freq_points,  # TODO: check
->>>>>>> d9e47c21
             smearing=smearing)
         sec_method.m_add_sub_section(Method.frequency_mesh, sec_freq_mesh)
         # Screening
