#
# Copyright The NOMAD Authors.
#
# This file is part of NOMAD.
# See https://nomad-lab.eu for further info.
#
# Licensed under the Apache License, Version 2.0 (the "License");
# you may not use this file except in compliance with the License.
# You may obtain a copy of the License at
#
#     http://www.apache.org/licenses/LICENSE-2.0
#
# Unless required by applicable law or agreed to in writing, software
# distributed under the License is distributed on an "AS IS" BASIS,
# WITHOUT WARRANTIES OR CONDITIONS OF ANY KIND, either express or implied.
# See the License for the specific language governing permissions and
# limitations under the License.
#

import os
import re
import logging
import numpy as np
from datetime import datetime

from nomad.units import ureg
from nomad.parsing.file_parser import TextParser, Quantity, DataTextParser
from nomad.datamodel.metainfo.simulation.run import Run, Program, TimeRun
from nomad.datamodel.metainfo.simulation.calculation import (
    Calculation, ScfIteration, Energy, EnergyEntry, Forces, ForcesEntry
)
from nomad.datamodel.metainfo.simulation.system import (
    System, Atoms
)
from nomad.datamodel.metainfo.simulation.method import (
    Method, BasisSet, BasisSetCellDependent
)
from nomad.datamodel.metainfo.workflow import Workflow, GeometryOptimization, MolecularDynamics
from .metainfo.cpmd_general import (
    x_cpmd_section_start_information, x_cpmd_section_supercell, x_cpmd_section_md_averaged_quantities
)


re_f = r'[-+]?\d*\.\d*(?:[Ee][-+]\d+)?'
re_n = r'[\n\r]'


class MainfileParser(TextParser):
    def init_quantities(self):

        def to_parameters(val_in):
            separator = ':' if ':' in val_in else '  '
            return [v.strip() for v in val_in.strip().split(separator) if v]

        step_quantities = [
            Quantity(
                'atom_coordinates_forces',
                rf'ATOM +COORDINATES.+\s+((?:\d+ +[A-Z][a-z]*.+{re_f}\s+)+)',
                str_operation=lambda x: [v.split() for v in x.strip().splitlines()]
            ),
            Quantity(
                'scf',
                rf'((?:\s+\d+ +{re_f} +{re_f} +{re_f} +{re_f} +{re_f})+)',
                dtype=np.dtype(np.float64), str_operation=lambda x: [v.split() for v in x.strip().splitlines()]
            ),
            Quantity(
                'energies',
                rf'(.+TOTAL ENERGY =.+\s(?:.+= +{re_f} A\.U\.\s)+)',
                sub_parser=TextParser(quantities=[
                    Quantity('total', rf'TOTAL ENERGY += +({re_f})', dtype=np.float64, unit=ureg.hartree),
                    Quantity('kinetic', rf'KINETIC ENERGY += +({re_f})', dtype=np.float64, unit=ureg.hartree),
                    Quantity('electrostatic', rf'ELECTROSTATIC ENERGY += +({re_f})', dtype=np.float64, unit=ureg.hartree),
                    Quantity('x_cpmd_eself', rf'ESELF += +({re_f})', dtype=np.float64, unit=ureg.hartree),
                    Quantity('x_cpmd_esr', rf'ESR += +({re_f})', dtype=np.float64, unit=ureg.hartree),
                    Quantity('x_cpmd_local_pseudopotential', rf'LOCAL PSEUDOPOTENTIAL ENERGY += +({re_f})', dtype=np.float64, unit=ureg.hartree),
                    Quantity('x_cpmd_nl_pseudopotential', rf'N-L PSEUDOPOTENTIAL ENERGY += +({re_f})', dtype=np.float64, unit=ureg.hartree),
                    Quantity('xc', rf'EXCHANGE-CORRELATION ENERGY += +({re_f})', dtype=np.float64, unit=ureg.hartree),
                ])
            ),
            Quantity('x_cpmd_restart_file', r'RESTART INFORMATION WRITTEN ON FILE +(\S+)', dtype=str),
            Quantity('x_cpmd_total_number_of_scf_steps', r'TOTAL STEP NR\. +(\d+)', dtype=np.int32),
            Quantity('x_cpmd_gnmax', rf'GNMAX= +({re_f})', dtype=np.float64),
            Quantity('x_cpmd_gnorm', rf'GNORM= +({re_f})', dtype=np.float64),
            Quantity('x_cpmd_cnstr', rf'CNSTR= +({re_f})', dtype=np.float64),
            Quantity('time_calculation', rf'CNSTR= +({re_f})', dtype=np.float64),
        ]

        self._quantities = [
            Quantity(
                'header',
                r'(PROGRAM CPMD STARTED[\s\S]+?JOB WAS SUBMITTED BY.+)',
                sub_parser=TextParser(quantities=[
                    Quantity(
                        'date_start',
                        r'PROGRAM CPMD STARTED AT\: (\d+\-\d+\-\d+ \d+\:\d+\:\d+\.\d+)',
                        dtype=str, flatten=False
                    ),
                    Quantity('program_version', r'VERSION (.+)', dtype=str, flatten=False),
                    Quantity(
                        'x_cpmd_compilation_date',
                        r'\*\*\* +(\w+ \d+ \d+ \-\- \d+\:\d+\:\d+)',
                        dtype=str, flatten=False
                    ),
                    Quantity('x_cpmd_input_filename', r'THE INPUT FILE IS: +(\S+)', dtype=str),
                    Quantity('x_cpmd_run_host_name', r'THIS JOB RUNS ON: +(\S+)', dtype=str),
                    Quantity('x_cpmd_process_id', r'THE PROCESS ID IS: +(\S+)', dtype=str),
                    Quantity('x_cpmd_run_user_name', r'THE JOB WAS SUBMITTED BY: +(\S+)', dtype=str),
                ])
            ),
            Quantity(
                'info',
                r'(INFO[\s\S]+?USING SEED[\s\S]+?)\*\*\*\*\*',
                sub_parser=TextParser(quantities=[
                    Quantity(
                        'simulation_type',
                        r'((?:SINGLE POINT DENSITY OPTIMIZATION)|(?:OPTIMIZATION OF IONIC POSITIONS)'
                        r'|(?:CAR\-PARRINELLO MOLECULAR DYNAMICS)|(?:BORN-OPPENHEIMER MOLECULAR DYNAMICS))',
                        dtype=str, flatten=False
                    ),
                    Quantity(
                        'simulation_parameters',
                        rf'([A-Z][ A-Z\-]+?)((?:  |:)) *((?:{re_f}|\d+|[A-Z][ A-Z]+)).*',
                        str_operation=to_parameters, repeats=True),
                    Quantity('geometry_optimization_method', r'GEOMETRY OPTIMIZATION BY (\S+)', dtype=str)
                ])
            ),
            Quantity(
                'atoms',
                rf'ATOMS \*+\s+NR.+\s+((?:\d+ +[A-Z][a-z]* +{re_f} +{re_f} +{re_f} +\d+\s+)+)',
                str_operation=lambda x: [v.split() for v in x.strip().splitlines()]
            ),
            Quantity(
                'supercell',
                r'SUPERCELL \*+([\s\S]+?)\*{10}',
                sub_parser=TextParser(quantities=[
                    Quantity(
                        'lattice_vectors',
                        rf'LATTICE VECTOR A\d\(BOHR\): +({re_f} +{re_f} +{re_f})',
                        dtype=np.dtype(np.float64), repeats=True
                    ),
                    Quantity(
                        'lattice_vectors_reciprocal',
                        rf'RECIP\. LAT\. VEC\. B\d\(2Pi/BOHR\): +({re_f} +{re_f} +{re_f})',
                        dtype=np.dtype(np.float64), repeats=True
                    ),
                    Quantity('x_cpmd_cell_symmetry', r'SYMMETRY:\s+(.+)', dtype=str, flatten=False),
                    Quantity('x_cpmd_cell_lattice_constant', rf'LATTICE CONSTANT\(a\.u\.\):\s+({re_f})', dtype=np.float64),
                    Quantity('x_cpmd_cell_dimension', rf'CELL DIMENSION:\s+(.+)', dtype=np.dtype(np.float64)),
                    Quantity('x_cpmd_cell_volume', rf'VOLUME\(OMEGA IN BOHR\^3\):\s+({re_f})', dtype=np.float64),
                    Quantity('x_cpmd_cell_real_space_mesh', rf'REAL SPACE MESH:\s+(\d+ +\d+ +\d+)', dtype=np.dtype(np.int32)),
                    Quantity('x_cpmd_wave_function_cutoff', rf'WAVEFUNCTION CUTOFF\(RYDBERG\):\s+({re_f})', dtype=np.float64),
                    Quantity('x_cpmd_density_cutoff', rf'DENSITY CUTOFF\(RYDBERG\):({re_f})', dtype=np.float64),
                    Quantity('x_cpmd_number_of_planewaves_wave_function', rf'NUMBER OF PLANE WAVES FOR WAVEFUNCTION CUTOFF:\s+(\d+)', dtype=np.int32),
                    Quantity('x_cpmd_number_of_planewaves_density', rf'NUMBER OF PLANE WAVES FOR DENSITY CUTOFF:\s+(\d+)', dtype=np.int32),
                ])
            ),
            Quantity(
                'geometry_optimization',
                r'GEOMETRY OPTIMIZATION +\=([\s\S]+?)(?:END OF GEOMETRY OPTIMIZATION|\Z)',
                sub_parser=TextParser(quantities=[
                    Quantity(
                        'step',
                        rf'((?:NFI|\*\*\*\*\*)[\s\S]+?TCPU=.+)',
                        repeats=True, sub_parser=TextParser(quantities=step_quantities)
                    ),
                ])
            ),
            Quantity(
                'single_point',
                r'(ATOM +COORDINATES[\s\S]+?(?:RESTART .+|\Z))',
                sub_parser=TextParser(quantities=step_quantities)
            ),
            Quantity(
                'molecular_dynamics',
                r'(NFI +EKINC +TEMPP[\s\S]+?(?:CPU TIME|\Z))',
                sub_parser=TextParser(quantities=[
                    Quantity(
                        'frame',
                        rf'((?:\d+ +{re_f} +{re_f} +{re_f} +{re_f} +{re_f} +{re_f} +{re_f}\s+)+)',
                        dtype=np.dtype(np.float64), repeats=True
                    ),
                    Quantity(
                        'averaged',
                        r'AVERAGED QUANTITIES +\*+\s+\*+\s+MEAN VALUE.+\s+\<x\>.+\s+'
                        rf'((?:[ A-Z]+ +{re_f} +{re_f}\s+)+)',
                        str_operation=lambda x: [v.split() for v in x.strip().splitlines()]
                    ),
                ])
            )
        ]

    def get_simulation_parameters(self):
        return {val[0]: val[1] for val in self.get('info', {}).get('simulation_parameters', [])}


class TrajectoryParser(DataTextParser):
    def init_parameters(self):
        if self._file_handler is None:
            return
        data = np.transpose(self._file_handler)
        # first column is the md step
        n_frames = int(np.amax(data[0]))
        # atoms are denoted by same step index
        n_atoms = int(np.count_nonzero(data[0] == 1))
        # for FTRAJECTORY, we expect also forces in addition to positions, velocities
        n_data = len(data) // 3
        # we remove the index
        data = np.transpose(data[1:])
        self._file_handler = np.reshape(data, (n_frames, n_atoms, n_data, 3))


# we simply make our own parser instead of using MDAnalysis for a simple xyz file
class XYZParser(TextParser):
    def __init__(self):
        super().__init__()

    def init_quantities(self):
        self._quantities = [
            Quantity(
                'step',
                rf'(STEP\: +\d+[\s\S]+?)(\s+\d+\s+|\Z)',
                repeats=True, sub_parser=TextParser(quantities=[
                    Quantity('step', r'STEP\: +(\d+)', dtpye=np.int32),
                    Quantity('labels', r'([A-Z][a-z]*)\S*', repeats=True),
                    Quantity(
                        'positions',
                        rf'({re_f} +{re_f} +{re_f})',
                        dtype=np.dtype(np.float64), repeats=True)
                ])
            )
        ]


class CPMDParser:
    def __init__(self):
        self.mainfile_parser = MainfileParser()
        self.trajectory_parser = TrajectoryParser()
        self.xyz_parser = XYZParser()
        self.energies_parser = DataTextParser()
        self._method_map = {
            'GDIIS/BFGS': 'bfgs', 'LOW-MEMORY BFGS': 'bfgs',
            'CONJUGATE GRADIENT': 'conjugate_gradient', 'STEEPEST DESCENT': 'steepest_descent'
        }
        self._metainfo_map = {
        }

    def init_parser(self):
        self.mainfile_parser.mainfile = self.filepath
        self.mainfile_parser.logger = self.logger
        self.trajectory_parser.logger = self.logger

    def parse(self, filepath, archive, logger):
        self.filepath = os.path.abspath(filepath)
        self.archive = archive
        self.logger = logging.getLogger(__name__) if logger is None else logger
        self.maindir = os.path.dirname(self.filepath)

        self.init_parser()

        sec_run = archive.m_create(Run)
        header = self.mainfile_parser.get('header', {})
        sec_run.program = Program(version=header.get('program_version'))
        if header.get('date_start') is not None:
            sec_run.time_run = TimeRun(date_start=datetime.strptime(
                header.get('date_start'), '%Y-%m-%d %H:%M:%S.%f').timestamp())

        sec_start_info = sec_run.m_create(x_cpmd_section_start_information)
        for key, val in header.items():
            if key.startswith('x_cpmd'):
                setattr(sec_start_info, key, val)

        def parse_system(source):
            if source.atom_coordinates_forces is None:
                return

            sec_system = sec_run.m_create(System)
            sec_system.atoms = Atoms(
                labels=[val[1] for val in source.atom_coordinates_forces],
                positions=np.array([val[2:5] for val in source.atom_coordinates_forces]) * ureg.bohr
            )
            sec_supercell = sec_system.m_create(x_cpmd_section_supercell)
            for key, val in self.mainfile_parser.get('supercell', {}).items():
                if key == 'lattice_vectors':
                    sec_system.atoms.lattice_vectors = val * ureg.bohr
                elif key.startswith('x_cpmd'):
                    setattr(sec_supercell, key, val)

            return sec_system

        def parse_calculation(source):
            sec_calc = sec_run.m_create(Calculation)

            if source.energies is not None:
                sec_energy = sec_calc.m_create(Energy)
                for key, val in source.energies.items():
                    if key == 'kinetic':
                        sec_energy.total.kinetic = val
                    setattr(sec_energy, key, EnergyEntry(value=val))

            for scf in source.get('scf', []):
                sec_scf = sec_calc.m_create(ScfIteration)
                sec_scf.time_calculation = scf[-1] * ureg.s
                sec_scf.energy = Energy(
                    total=EnergyEntry(value=scf[3] * ureg.hartree), change=scf[4] * ureg.hartree)

            if source.atom_coordinates_forces is not None:
                sec_calc.forces = Forces(
                    total=ForcesEntry(value=[val[5:8] for val in source.atom_coordinates_forces] * ureg.hartree / ureg.bohr))

            sec_calc.time_calculation = source.time_calculation
            if source.energies is None and source.scf is not None:
                sec_calc.energy = sec_scf.energy

            for key, val in source.items():
                if key.startswith('x_cpmd_'):
                    setattr(sec_calc, key, val)

            return sec_calc

        def resolve_ensemble_type():
            # TODO consider other cases
            ion_dyn = self.mainfile_parser.get_simulation_parameters().get('ION DYNAMICS')
            ensemble_type = 'NVE' if ion_dyn == 'THE TEMPERATURE IS NOT CONTROLLED' else None
            return ensemble_type

        sec_workflow = archive.m_create(Workflow)

        simulation_type = self.mainfile_parser.get('info', {}).get('simulation_type')
        if simulation_type == 'SINGLE POINT DENSITY OPTIMIZATION':
            sec_workflow.type = 'single_point'
            sec_system = parse_system(self.mainfile_parser.single_point)
            sec_calc = parse_calculation(self.mainfile_parser.single_point)
            sec_calc.system_ref = sec_system

        elif self.mainfile_parser.geometry_optimization is not None:
            sec_workflow.type = 'geometry_optimization'
            method = self.mainfile_parser.get('info', {}).get('geometry_optimization_method')
            sec_workflow.geometry_optimization = GeometryOptimization(
                method=self._method_map.get(method, method))
            for step in self.mainfile_parser.geometry_optimization.get('step', []):
                sec_system = parse_system(step)
                sec_calc = parse_calculation(step)
                sec_calc.system_ref = sec_system

        elif self.mainfile_parser.molecular_dynamics is not None:
            sec_workflow.type = 'molecular_dynamics'
            sec_workflow.molecular_dynamics = MolecularDynamics(
                thermodynamic_ensemble=resolve_ensemble_type()
            )
            sec_averaged = sec_workflow.molecular_dynamics.m_create(x_cpmd_section_md_averaged_quantities)
            for value in self.mainfile_parser.molecular_dynamics.get('averaged', []):
                name = '_'.join(value[:-2]).lower()
                setattr(sec_averaged, f'x_cpmd_{name}_mean', value[-2])
                setattr(sec_averaged, f'x_cpmd_{name}_std', value[-1])

            # TODO read trajectory from other file formats dcd
            # read atom positions and velocities from (F)TRAJECTORY

            def read_xyz_trajectory(filename):
                self.xyz_parser.mainfile = os.path.join(self.maindir, filename)
                trajectory = [step.get('positions') for step in self.xyz_parser.get('step', [])]
                if trajectory:
                    # reshape to conform with trajectory parser
                    trajectory = np.reshape(trajectory, (len(trajectory), len(trajectory[0]), 1, 3))
                return trajectory

            trajectory = None
            trajectory_files = [f for f in os.listdir(self.maindir) if re.search(r'.*TRAJECTORY', f, re.IGNORECASE)]
            if trajectory_files:
                self.trajectory_parser.mainfile = os.path.join(self.maindir, trajectory_files[0])
                if self.trajectory_parser.data is None:
                    # maybe this is an xyz file (nomad #1196)
                    trajectory = read_xyz_trajectory(trajectory_files[0])

            if trajectory is None:
                trajectory_files = [f for f in os.listdir(self.maindir) if re.search(r'.*\.xyz', f, re.IGNORECASE)]
                if self.trajectory_parser.data is None and trajectory_files:
                    # read from xyz file
                    trajectory = read_xyz_trajectory(trajectory_files[0])
                else:
                    trajectory = self.trajectory_parser.data
                    trajectory = [] if trajectory is None else trajectory

            # we also initialize energies parser
            energies = None
            energy_files = [f for f in os.listdir(self.maindir) if re.search(r'.*ENERGIES', f, re.IGNORECASE)]
            if energy_files:
                self.energies_parser.mainfile = os.path.join(self.maindir, energy_files[0])
            if self.energies_parser.mainfile is None:
                # get energies from mainfile
                energies = self.mainfile_parser.molecular_dynamics.get('frame', [])
            else:
                energies = self.energies_parser.data
                energies = [] if energies is None else energies

            # assert that energies and trajectory data match
            match = True
            start = 0
            if len(energies) != len(trajectory):
                self.logger.warning('Trajectory and energies files do not match.')
<<<<<<< HEAD
=======

            def write_energies(source, target):
                target.energy = Energy(total=EnergyEntry(
                    value=source[5] * ureg.hartree,
                    potential=source[3] * ureg.hartree,
                    kinetic=source[1] * ureg.hartree))
                target.time_calculation = source[7] * ureg.s
                target.temperature = source[2] * ureg.kelvin
>>>>>>> 30f780d9

            lattice_vectors = self.mainfile_parser.get('supercell', {}).get('lattice_vectors')
            lattice_vectors = lattice_vectors * ureg.bohr if lattice_vectors else lattice_vectors
            for n_frame in range(len(trajectory)):
                sec_system = sec_run.m_create(System)
                sec_system.atoms = Atoms(
                    labels=[atom[1] for atom in self.mainfile_parser.get('atoms', [])],
                    positions=trajectory[n_frame, :, 0, :] * ureg.bohr,
                    lattice_vectors=lattice_vectors,
                    periodic=None if lattice_vectors is None else [True, True, True]
                )
                if len(trajectory[n_frame][0]) > 1:
                    sec_system.atoms.velocities = trajectory[n_frame, :, 1, :] * ureg.bohr / (ureg.dirac_constant / ureg.hartree)

                sec_calc = sec_run.m_create(Calculation)
                if len(trajectory[n_frame][0]) > 2:
                    sec_calc.forces = trajectory[n_frame, :, 1, :] * ureg.hartree / ureg.bohr

                if match:
                    write_energies(energies[n_frame], sec_calc)
                else:
                    for energies_n in range(start, len(energies)):
                        if n_frame == int(energies[energies_n][0]):
                            start = energies_n
                            write_energies(energies[energies_n], sec_calc)
                            break

        sec_method = sec_run.m_create(Method)
        sec_basis = sec_method.m_create(BasisSet)
        sec_basis.type = 'plane waves'
        sec_basis.kind = 'wavefunction'
        cutoff = self.mainfile_parser.get('supercell', {}).get('x_cpmd_wave_function_cutoff', 0.)
        sec_cell_basis = sec_basis.m_create(BasisSetCellDependent)
        sec_cell_basis.planewave_cutoff = cutoff * ureg.rydberg
        sec_cell_basis.name = f'PW_{cutoff}'
        sec_method.x_cpmd_simulation_parameters = self.mainfile_parser.get_simulation_parameters()
        # TODO xc functionals. The mapping cannot be ascertained<|MERGE_RESOLUTION|>--- conflicted
+++ resolved
@@ -398,8 +398,6 @@
             start = 0
             if len(energies) != len(trajectory):
                 self.logger.warning('Trajectory and energies files do not match.')
-<<<<<<< HEAD
-=======
 
             def write_energies(source, target):
                 target.energy = Energy(total=EnergyEntry(
@@ -408,7 +406,6 @@
                     kinetic=source[1] * ureg.hartree))
                 target.time_calculation = source[7] * ureg.s
                 target.temperature = source[2] * ureg.kelvin
->>>>>>> 30f780d9
 
             lattice_vectors = self.mainfile_parser.get('supercell', {}).get('lattice_vectors')
             lattice_vectors = lattice_vectors * ureg.bohr if lattice_vectors else lattice_vectors
